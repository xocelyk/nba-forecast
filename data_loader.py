import csv
import os
import time

import numpy as np
import pandas as pd
from sportsipy.nba.boxscore import Boxscore
from sportsipy.nba.schedule import Schedule

import env
import utils


def get_team_names(year: int = 2025):
    """Return a mapping of team names to abbreviations for the given year."""
    names_to_abbr = {"Houston Rockets": "HOU"}
    schedule = Schedule("HOU", year=year)
    for game in schedule:
        game_df = game.dataframe
        opponent_name = game_df["opponent_name"].iloc[0]
        opponent_abbr = game_df["opponent_abbr"].iloc[0]
        if opponent_name not in names_to_abbr:
            names_to_abbr[opponent_name] = opponent_abbr
    return names_to_abbr


def load_year_data(year: int = 2025):
    """Load completed game rows from the CSV for ``year``."""
    filename = os.path.join(env.DATA_DIR, "games", f"year_data_{year}.csv")
    df = pd.read_csv(filename)
    df = df[df["completed"] == True]

    data = []
    for _, row in df.iterrows():
        boxscore_id = row["boxscore_id"]
        date_str = f"{boxscore_id[4:6]}/{boxscore_id[6:8]}/{boxscore_id[0:4]}"
        date_val = pd.to_datetime(date_str)
        data.append(
            [
                boxscore_id,
                date_val,
                row["team"],
                row["opponent"],
                row["team_score"],
                row["opponent_score"],
                "Home",
                row["pace"],
                row["completed"],
                year,
            ]
        )
    return data


def update_data(names_to_abbr, year: int = 2025, preload: bool = True):
    """Scrape game data and return a DataFrame."""
    if preload:
        data = load_year_data(year)
        boxscore_tracked = [row[0] for row in data]
    else:
        data = []
        boxscore_tracked = []

    # Print all box score indexes
    print("Boxscore Indexes: ", sorted(boxscore_tracked))

    abbr_to_name = {v: k for k, v in names_to_abbr.items()}
    for abbr in names_to_abbr.values():
        print()
        print("--------------------------------")
        print()
        print(f"Updating {abbr} for {year}")
        schedule = Schedule(abbr, year=year)
        time.sleep(5)
        for game in schedule:
            print()
            print(f"Updating {abbr} for {year} {game.boxscore_index}")
            print("Game tracked: ", game.boxscore_index in boxscore_tracked)
            if not game.boxscore_index or game.boxscore_index in boxscore_tracked:
                continue
            if game.location == "Home":
                row = [
                    game.boxscore_index,
                    game.date,
                    abbr,
                    game.opponent_abbr,
                    game.points_scored,
                    game.points_allowed,
                    "Home",
                ]
            else:
                row = [
                    game.boxscore_index,
                    game.date,
                    game.opponent_abbr,
                    abbr,
                    game.points_allowed,
                    game.points_scored,
                    "Home",
                ]
            print("Points Scored: ", game.points_scored)
            print("Points Allowed: ", game.points_allowed)
            pace = None
            if game.points_scored is not None:
                pace = Boxscore(game.boxscore_index).pace
                time.sleep(5)
            row.append(pace)
            completed = str(row[-3]).isdigit() and str(row[-4]).isdigit()
            row.append(completed)
            row.append(year)
            print("Game Data: ", row)
            data.append(row)
            boxscore_tracked.append(game.boxscore_index)

    columns = [
        "boxscore_id",
        "date",
        "team",
        "opponent",
        "team_score",
        "opponent_score",
        "location",
        "pace",
        "completed",
        "year",
    ]
    data_df = pd.DataFrame(data, columns=columns)
    data_df["date"] = pd.to_datetime(data_df["date"], format="mixed")
    data_df["team_name"] = data_df["team"].map(abbr_to_name)
    data_df["opponent_name"] = data_df["opponent"].map(abbr_to_name)
    data_df["margin"] = data_df["team_score"] - data_df["opponent_score"]
    data_df = utils.add_playoff_indicator(data_df)
    data_df = data_df[
        [
            "boxscore_id",
            "date",
            "team",
            "opponent",
            "team_name",
            "opponent_name",
            "team_score",
            "opponent_score",
            "margin",
            "location",
            "pace",
            "completed",
            "year",
        ]
    ]
    data_df.set_index("boxscore_id", inplace=True)
    data_df.to_csv(os.path.join(env.DATA_DIR, "games", f"year_data_{year}.csv"))
    return data_df


def load_regular_season_win_totals_futures():
    """Load historical regular-season win total futures."""
    filename = os.path.join(env.DATA_DIR, "regular_season_win_totals_odds_archive.csv")
    with open(filename, "r") as f:
        reader = csv.reader(f)
        data = list(reader)

    res = {}
    header = []
    first_row = True
    for row in data:
        if first_row:
            header = row
            first_row = False
            continue
        team = row[0]
        res[team] = {}
        for i in range(1, len(row)):
            cell_val = row[i]
            res[team][header[i]] = float(cell_val) if cell_val else np.nan
    return res


<<<<<<< HEAD
def load_training_data(names, update=True, reset=False, start_year=2010, stop_year=2025, this_year_games=None):
    '''
    Loads the data from start_year to stop_year and returns a dataframe with the data
    Data includes each game with data, team rating, opp rating, team last year rating, opp last year rating, and num games into season

    Current Features:
    - home/away rating
    - home/away last year rating
    - number of games into season
    - home/away last year rating and number of games into season interaction
    - Adjusted margin of victory for last 10 games
    - Adjusted margin of victory for last 5 games
    - Adjusted margin of victory for last 3 games
    - Adjusted margin of victory for last 1 game

    Future Features:
    - Number of days of rest since last game
    '''
=======
def load_training_data(
    names,
    update: bool = True,
    reset: bool = False,
    start_year: int = 2010,
    stop_year: int = 2025,
    this_year_games=None,
):
    """Return a training DataFrame built from historical game data."""
    all_data_archive = pd.read_csv(os.path.join(env.DATA_DIR, "train_data.csv"))
    all_data_archive.drop(
        [c for c in all_data_archive.columns if "Unnamed" in c], axis=1, inplace=True
    )
    all_data_archive = utils.add_playoff_indicator(all_data_archive)
>>>>>>> 673d48c1

    all_data_archive = pd.read_csv(f'data/train_data.csv')
    all_data_archive.drop([col for col in all_data_archive.columns if 'Unnamed' in col], axis=1, inplace=True)
    win_totals_futures = load_regular_season_win_totals_futures()
    
    if update == True:
        all_data = []
        end_year_ratings_dct = {}
        first_year = True
        for year in range(start_year, stop_year+1):
            if year == stop_year and this_year_games is not None:
                year_data = this_year_games
                year_data['date'] = pd.to_datetime(year_data['date'], format='mixed')
            else:
                year_data = pd.read_csv(f'data/games/year_data_{year}.csv')
            year_data = year_data.sort_values('date')
            if 'team_abbr' in year_data.columns and 'team' not in year_data.columns:
                year_data['team'] = year_data['team_abbr']
                year_data['opponent'] = year_data['opponent_abbr']
            year_data['num_games_into_season'] = range(1, len(year_data) + 1)
            year_data = year_data[year_data['year'] == year]
            if 'team_abbr' in year_data.columns and 'team' not in year_data.columns:
                year_data.rename(columns={'team_abbr': 'team', 'opponent_abbr': 'opponent'}, inplace=True)
            year_data['date'] = pd.to_datetime(year_data['date'], format='mixed')
            end_year_ratings_dct[year] = {}
            abbrs = list(set(year_data['team']).union(set(year_data['opponent'])))
            completed_year_data = year_data[year_data['completed'] == True]
            if year == stop_year:
                year_names = names
            else:
                year_names = None
            
            # For end year ratings, take games from last 100 days of season
            last_date = completed_year_data['date'].max()
            
            if year == 2020:
                year_ratings = utils.get_em_ratings(completed_year_data, names=year_names, day_cap=300)
            else:
                year_ratings = utils.get_em_ratings(completed_year_data, names=year_names, day_cap=100)
            print(year)
            print('Year Ratings:', sorted(year_ratings.items(), key=lambda x: x[1], reverse=True))
            print()
            print()
            for team, rating in year_ratings.items():
                end_year_ratings_dct[year][team] = rating
            if first_year:
                first_year = False
                continue
            else:
                if reset or year == stop_year:
                    for team in abbrs:
                        if team not in end_year_ratings_dct[year - 1].keys():
                            # Some teams have changed names over the seasons--hard coding the changes for now
                            if team == 'BRK':
                                end_year_ratings_dct[year - 1][team] = end_year_ratings_dct[year - 1]['NJN']
                                print('Linking NJN to BRK')
                            elif team == 'NOP':
                                end_year_ratings_dct[year - 1][team] = end_year_ratings_dct[year - 1]['NOH']
                                print('Linking NOH to NOP')
                            elif team == 'CHO':
                                end_year_ratings_dct[year - 1][team] = end_year_ratings_dct[year - 1]['CHA']
                                print('Linking CHA to CHO')
                            else:
                                print('No Link Found: ', team)
                                end_year_ratings_dct[year - 1][team] = np.mean(list(end_year_ratings_dct[year - 1].values()))
                    end_year_ratings_df = pd.DataFrame(end_year_ratings_dct[year - 1].items(), columns=['team', 'rating'])
                    end_year_ratings_df['year'] = year - 1
                    end_year_ratings_df.to_csv(f'data/end_year_ratings/{year - 1}.csv', index=False)
                    year_data['last_year_team_rating'] = year_data.apply(lambda x: end_year_ratings_dct[year - 1][x['team']], axis=1)
                    year_data['last_year_opp_rating'] = year_data.apply(lambda x: end_year_ratings_dct[year - 1][x['opponent']], axis=1)
                    year_data['num_games_into_season'] = year_data.apply(lambda x: len(year_data[year_data['date'] < x['date']]), axis=1)
                    year_data['team_win_total_future'] = year_data.apply(lambda x: win_totals_futures[str(year)][x['team']], axis=1)
                    year_data['opp_win_total_future'] = year_data.apply(lambda x: win_totals_futures[str(year)][x['opponent']], axis=1)
                    year_data['margin'] = year_data['team_score'] - year_data['opponent_score']

                    year_data_temp = []
                    for i, date in enumerate(sorted(year_data['date'].unique())):
                        print('Progress:', i+1, '/', len(year_data['date'].unique()), end='\r')
                        completed_year_data = year_data[year_data['date'] < date]
                        games_on_date = year_data[year_data['date'] == date]
                        if len(completed_year_data[completed_year_data['completed'] == True]) > 100:
                            cur_ratings = utils.get_em_ratings(completed_year_data[completed_year_data['completed'] == True])
                        else:
                            # If not enough data to get EM ratings for every team, ratings default to 0
                            cur_ratings = {team: 0 for team in end_year_ratings_dct[year-1].keys()}

                        games_on_date['team_rating'] = games_on_date.apply(lambda x: cur_ratings[x['team']], axis=1)
                        games_on_date['opp_rating'] = games_on_date.apply(lambda x: cur_ratings[x['opponent']], axis=1)
                        games_on_date = games_on_date[['team', 'opponent', 'team_rating', 'opp_rating', 'last_year_team_rating', 'last_year_opp_rating', 'margin', 'pace', 'num_games_into_season', 'date', 'year']]
                        year_data_temp += games_on_date.values.tolist()
                    
                    year_data = pd.DataFrame(year_data_temp, columns=['team', 'opponent', 'team_rating', 'opponent_rating', 'last_year_team_rating', 'last_year_opponent_rating', 'margin', 'pace', 'num_games_into_season', 'date', 'year'])
                    year_data = utils.last_n_games(year_data, 10)
                    year_data = utils.last_n_games(year_data, 5)
                    year_data = utils.last_n_games(year_data, 3)
                    year_data = utils.last_n_games(year_data, 1)

                    year_data['completed'] = year_data['margin'].apply(lambda x: True if not np.isnan(x) else False)
                    year_data['date'] = pd.to_datetime(year_data['date']).dt.date
                    year_data['team_win_total_future'] = year_data.apply(lambda x: win_totals_futures[str(x['year'])][x['team']], axis=1).astype(float)
                    year_data['opponent_win_total_future'] = year_data.apply(lambda x: win_totals_futures[str(x['year'])][x['opponent']], axis=1).astype(float)
                    # year_data to list of dictionaries
                    year_data = year_data.to_dict('records')
                    all_data += year_data

                else:
                    year_data = all_data_archive[all_data_archive['year'] == year]
                    year_data = year_data.to_dict('records')
                    all_data += year_data

        # all_data = pd.DataFrame(all_data, columns=['team', 'opponent', 'team_rating', 'opponent_rating', 'last_year_team_rating', 'last_year_opponent_rating', 'margin','pace', 'num_games_into_season', 'date', 'year', 'team_last_10_rating', 'opponent_last_10_rating', 'team_last_5_rating', 'opponent_last_5_rating', 'team_last_3_rating', 'opponent_last_3_rating', 'team_last_1_rating', 'opponent_last_1_rating', 'completed', 'team_win_total_future', 'opponent_win_total_future', 'team_days_since_most_recent_game', 'opponent_days_since_most_recent_game'])
        all_data = pd.DataFrame(all_data)
        all_data.to_csv(f'data/train_data.csv', index=False)
    else:
        all_data = pd.read_csv(f'data/train_data.csv')
        all_data.drop([col for col in all_data.columns if 'Unnamed' in col], axis=1, inplace=True)
        all_data['team_win_total_future'] = all_data.apply(lambda x: win_totals_futures[str(x['year'])][x['team']], axis=1).astype(float)
        all_data['opponent_win_total_future'] = all_data.apply(lambda x: win_totals_futures[str(x['year'])][x['opponent']], axis=1).astype(float)
        all_data.to_csv(f'data/train_data.csv')
    
    all_data = add_days_since_most_recent_game(all_data)
<<<<<<< HEAD
    all_data.to_csv(f'data/train_data.csv', index=False)
=======

    # Add per-season HCA values
    hca_map_path = os.path.join(env.DATA_DIR, "hca_by_year.json")
    hca_map = utils.load_hca_map(hca_map_path)
    if not hca_map or any(int(y) not in hca_map for y in all_data["year"].unique()):
        hca_map = utils.calculate_hca_by_season(all_data)
        utils.save_hca_map(hca_map, hca_map_path)
    all_data["hca"] = all_data["year"].map(hca_map).astype(float)

    all_data.to_csv(os.path.join(env.DATA_DIR, "train_data.csv"), index=False)
>>>>>>> 673d48c1
    return all_data


def add_days_since_most_recent_game(df: pd.DataFrame, cap: int = 10) -> pd.DataFrame:
    """Vectorized computation of days since a team's previous game."""
    df = df.copy()
    df["date"] = pd.to_datetime(df["date"])

    df = df.sort_values("date").reset_index(drop=True)

    as_team = df[["team", "date", "year"]].rename(columns={"team": "club"})
    as_team["row_idx"] = as_team.index
    as_team["is_team"] = True

    as_opp = df[["opponent", "date", "year"]].rename(columns={"opponent": "club"})
    as_opp["row_idx"] = as_opp.index
    as_opp["is_team"] = False

    combined = pd.concat([as_team, as_opp], ignore_index=True)
    combined.sort_values(["club", "date"], inplace=True)

    combined["days_since"] = (
        combined.groupby(["year", "club"])["date"]
        .diff()
        .dt.days.fillna(cap)
        .clip(upper=cap)
    )

    team_days = combined[combined["is_team"]].set_index("row_idx")["days_since"]
    opp_days = combined[~combined["is_team"]].set_index("row_idx")["days_since"]

    df["team_days_since_most_recent_game"] = team_days
    df["opponent_days_since_most_recent_game"] = opp_days

    df["team_days_since_most_recent_game"].fillna(cap, inplace=True)
    df["opponent_days_since_most_recent_game"].fillna(cap, inplace=True)

    return df<|MERGE_RESOLUTION|>--- conflicted
+++ resolved
@@ -175,26 +175,6 @@
     return res
 
 
-<<<<<<< HEAD
-def load_training_data(names, update=True, reset=False, start_year=2010, stop_year=2025, this_year_games=None):
-    '''
-    Loads the data from start_year to stop_year and returns a dataframe with the data
-    Data includes each game with data, team rating, opp rating, team last year rating, opp last year rating, and num games into season
-
-    Current Features:
-    - home/away rating
-    - home/away last year rating
-    - number of games into season
-    - home/away last year rating and number of games into season interaction
-    - Adjusted margin of victory for last 10 games
-    - Adjusted margin of victory for last 5 games
-    - Adjusted margin of victory for last 3 games
-    - Adjusted margin of victory for last 1 game
-
-    Future Features:
-    - Number of days of rest since last game
-    '''
-=======
 def load_training_data(
     names,
     update: bool = True,
@@ -209,10 +189,7 @@
         [c for c in all_data_archive.columns if "Unnamed" in c], axis=1, inplace=True
     )
     all_data_archive = utils.add_playoff_indicator(all_data_archive)
->>>>>>> 673d48c1
-
-    all_data_archive = pd.read_csv(f'data/train_data.csv')
-    all_data_archive.drop([col for col in all_data_archive.columns if 'Unnamed' in col], axis=1, inplace=True)
+
     win_totals_futures = load_regular_season_win_totals_futures()
     
     if update == True:
@@ -331,9 +308,6 @@
         all_data.to_csv(f'data/train_data.csv')
     
     all_data = add_days_since_most_recent_game(all_data)
-<<<<<<< HEAD
-    all_data.to_csv(f'data/train_data.csv', index=False)
-=======
 
     # Add per-season HCA values
     hca_map_path = os.path.join(env.DATA_DIR, "hca_by_year.json")
@@ -344,7 +318,6 @@
     all_data["hca"] = all_data["year"].map(hca_map).astype(float)
 
     all_data.to_csv(os.path.join(env.DATA_DIR, "train_data.csv"), index=False)
->>>>>>> 673d48c1
     return all_data
 
 
