import datetime
import random
import time
from random import choice

import numpy as np
import pandas as pd

import utils

'''
# TODO: update with days since most recent game
This is the simulation flow:
for each day:
    1. Run the get most recent data function over the completed games and impute future games with that data
        - Ratings, win totals, and last n game ratings
    2. Run the simulation over the next block of games
        - Games are blocked by day, so we simulate each day
    3. Add simulated games to completed games and remove simulated games from future games
'''

class MarginModel:
    def __init__(self, margin_model, margin_model_resid_mean, margin_model_resid_std, num_games_to_std_margin_model_resid):
        self.margin_model = margin_model
        self.resid_std = margin_model_resid_std
        self.num_games_to_std_margin_model_resid = num_games_to_std_margin_model_resid
        self.resid_mean = margin_model_resid_mean

class Season:
    def __init__(self, year, completed_games, future_games, margin_model, mean_pace, std_pace, sim_date_increment=1):
        self.year = year
        self.completed_games = completed_games
        self.completed_games['winner_name'] = self.completed_games.apply(lambda row: row['team'] if row['margin'] > 0 else row['opponent'], axis=1)
        self.completed_games['team_win'] = self.completed_games.apply(lambda row: 1 if row['margin'] > 0 else 0, axis=1)
        self.future_games = future_games
        self.future_games['winner_name'] = np.nan
        self.margin_model = margin_model
        self.teams = self.teams()
        self.mean_pace = mean_pace
        self.std_pace = std_pace
        self.update_counter = 0
        self.update_every = 1
        # pace of future games is not deterministic, assume gaussian distribution
        # also assuming that pace is normally distributed for completed games, have not scraped pace for all past games and now rate limited, so more difficult
        self.future_games['pace'] = [np.random.normal(self.mean_pace, self.std_pace) for _ in range(len(self.future_games))]
        self.completed_games['pace'] = [np.random.normal(self.mean_pace, self.std_pace) for _ in range(len(self.completed_games))]
        self.em_ratings = utils.get_em_ratings(self.completed_games, names=self.teams, num_epochs=20)
        self.time = time.time()
        self.win_total_futures = self.get_win_total_futures()
        self.last_year_ratings = self.get_last_year_ratings()
        self.last_n_games_adj_margins = self.init_last_n_games_adj_margins()
        self.team_last_adj_margin_dict = {team: np.mean(self.last_n_games_adj_margins[team][:1]) if len(self.last_n_games_adj_margins[team]) >= 1 else 0 for team in self.teams}
        self.last_game_stats_dict = None
        self.sim_date_increment = sim_date_increment
        self.most_recent_game_date_dict = self.get_most_recent_game_date_dict()

        self.future_games['team_most_recent_game_date'] = self.future_games.apply(lambda row: self.most_recent_game_date_dict[row['team']], axis=1)
        self.future_games['opponent_most_recent_game_date'] = self.future_games.apply(lambda row: self.most_recent_game_date_dict[row['opponent']], axis=1)
        self.future_games['team_days_since_most_recent_game'] = self.future_games.apply(lambda row: 10 if row['team_most_recent_game_date'] is None else (row['date'] - row['team_most_recent_game_date']).days, axis=1)
        self.future_games['opponent_days_since_most_recent_game'] = self.future_games.apply(lambda row: 10 if row['opponent_most_recent_game_date'] is None else (row['date'] - row['opponent_most_recent_game_date']).days, axis=1)
        self.end_season_standings = None
        self.regular_season_win_loss_report = None

    def get_most_recent_game_date_dict(self, cap=10):
        # Create a dict of team to days since most recent game
        most_recent_game_date_dict= {}
        # Concatenate completed games with future games
        for team in self.teams:
            team_data = self.completed_games.loc[(self.completed_games['team'] == team) | (self.completed_games['opponent'] == team)]
            if len(team_data) == 0:
                most_recent_game_date_dict[team] = None
            else:
                team_data = team_data.sort_values(by='date', ascending=False)
                most_recent_game_date = team_data.iloc[0]['date']
                most_recent_game_date_dict[team] = most_recent_game_date
        return most_recent_game_date_dict

    def init_last_n_games_adj_margins(self):
        # earliest games first, most recent games last
        completed_games = self.completed_games.copy()
        res = {}
        completed_games.sort_values(by='date', ascending=True, inplace=True)
        for team in self.teams:
            team_data = completed_games[(completed_games['team'] == team) | (completed_games['opponent'] == team)].sort_values(by='date', ascending=True)
            team_data = utils.duplicate_games(team_data)
            team_data = team_data[team_data['team'] == team]
            team_data['team_adj_margin'] = team_data.apply(lambda x: x['margin'] + x['opponent_rating'] - utils.HCA, axis=1)
            if len(team_data) == 0:
                team_adj_margins = []
            else:
                team_adj_margins = team_data['team_adj_margin'].tolist()
            res[team] = team_adj_margins
        return res

    def get_random_pace(self):
        return np.random.normal(self.mean_pace, self.std_pace)

    def get_win_total_futures(self):
        win_total_futures = {}
        all_games = pd.concat([self.completed_games, self.future_games])
        # get dict of team to win total futures
        win_total_futures = {}
        for team in self.teams:
            team_win_total_futures = all_games.loc[all_games['team'] == team, 'team_win_total_future'].iloc[0]
            win_total_futures[team] = team_win_total_futures
        return win_total_futures

    def get_last_year_ratings(self):
        """Create a dict of team to last year's team rating."""
        last_year_ratings = {}
        # Concatenate completed games with future games
        all_games = pd.concat([self.completed_games, self.future_games])
        # get dict of team to win total futures
        for team in self.teams:
            team_last_year_ratings = all_games.loc[all_games['team'] == team, 'last_year_team_rating'].iloc[0]
            last_year_ratings[team] = team_last_year_ratings
        return last_year_ratings

    def teams(self):
        return sorted(list(set(self.completed_games['team'].unique().tolist() + self.future_games['team'].unique().tolist())))

    def simulate_season(self):
        season_stop_date = datetime.date(2025, 4, 14)
        date_increment = self.sim_date_increment
        min_date = self.future_games['date'].min()
        # max_date = self.future_games['date'].max()
        max_date = season_stop_date
        if min_date > max_date:
            return
        daterange = [min_date]
        while daterange[-1] <= max_date:
            daterange.append(daterange[-1] + datetime.timedelta(days=1))
        
        for date in daterange[::date_increment]:
            start_date = date
            end_date = date + datetime.timedelta(days=date_increment)
            self.simulate_day(start_date, end_date, date_increment)

    def get_team_last_games(self):
        teams_last_games_dict = {}
        for team in self.teams:
            team_last_games = utils.duplicate_games(self.completed_games)
            team_last_games = team_last_games.loc[team_last_games['team'] == team]
            team_last_games.sort_values(by='date', ascending=False, inplace=True)
            team_last_game = team_last_games.iloc[0]
            teams_last_games_dict[team] = team_last_game
        return teams_last_games_dict

    def update_data(self, games_on_date=None):
        # TODO: last_n_games should be based on em_ratings calculated from the most recent data
        # After playing a series of games (e.g. a day), update the ratings for each team
        if self.future_games.empty:
            return
        if games_on_date is None:
            games_on_date = self.future_games[self.future_games['completed'] == True]
    
        last_10_games_dict = {team: np.mean(self.last_n_games_adj_margins[team][-10:]) if len(self.last_n_games_adj_margins[team]) >= 10 else 0 for team in self.teams}
        last_5_games_dict = {team: np.mean(self.last_n_games_adj_margins[team][-5:]) if len(self.last_n_games_adj_margins[team]) >= 5 else 0 for team in self.teams}
        last_3_games_dict = {team: np.mean(self.last_n_games_adj_margins[team][-3:]) if len(self.last_n_games_adj_margins[team]) >= 3 else 0 for team in self.teams}
        last_1_games_dict = {team: np.mean(self.last_n_games_adj_margins[team][-1:]) if len(self.last_n_games_adj_margins[team]) >= 1 else 0 for team in self.teams}

        self.future_games['team_last_10_rating'] = self.future_games['team'].map(last_10_games_dict)
        self.future_games['opponent_last_10_rating'] = self.future_games['opponent'].map(last_10_games_dict)

        self.future_games['team_last_5_rating'] = self.future_games['team'].map(last_5_games_dict)
        self.future_games['opponent_last_5_rating'] = self.future_games['opponent'].map(last_5_games_dict)

        self.future_games['team_last_3_rating'] = self.future_games['team'].map(last_3_games_dict)
        self.future_games['opponent_last_3_rating'] = self.future_games['opponent'].map(last_3_games_dict)

        self.future_games['team_last_1_rating'] = self.future_games['team'].map(last_1_games_dict)
        self.future_games['opponent_last_1_rating'] = self.future_games['opponent'].map(last_1_games_dict)

        if self.update_counter is not None:
            self.update_counter += 1
            if self.update_counter % self.update_every == 0:
                self.em_ratings = utils.get_em_ratings(self.completed_games, names=self.teams, num_epochs=20)
                last_30_days_games = self.completed_games[self.completed_games['date'] > (self.completed_games['date'].max() - datetime.timedelta(days=30))]
                # self.recent_em_ratings = utils.get_rolling_em_ratings(last_30_days_games, names=self.teams, num_epochs=20)
                # self.recent_em_ratings = utils.get_rolling_em_ratings(self.completed_games, names=self.teams, num_epochs=20)

        self.future_games['team_rating'] = self.future_games['team'].map(self.em_ratings)
        self.future_games['opponent_rating'] = self.future_games['opponent'].map(self.em_ratings)
        # self.future_games['recent_team_rating'] = self.future_games['team'].map(self.recent_em_ratings)
        # self.future_games['recent_opponent_rating'] = self.future_games['opponent'].map(self.recent_em_ratings)

        self.future_games['team_days_since_most_recent_game'] = self.future_games.apply(lambda row: 10 if self.most_recent_game_date_dict[row['team']] is None else min(int((row['date'] - self.most_recent_game_date_dict[row['team']]).days), 10), axis=1)
        self.future_games['opponent_days_since_most_recent_game'] = self.future_games.apply(lambda row: 10 if self.most_recent_game_date_dict[row['opponent']] is None else min(int((row['date'] - self.most_recent_game_date_dict[row['opponent']]).days), 10), axis=1)

        # this is necessary for games that we create, e.g. playoff games
        if self.future_games['last_year_team_rating'].isnull().any():
            self.future_games['last_year_team_rating'] = self.future_games['team'].map(self.last_year_ratings)
            self.future_games['last_year_opponent_rating'] = self.future_games['opponent'].map(self.last_year_ratings)

        if self.future_games['team_win_total_future'].isnull().any():
            self.future_games['team_win_total_future'] = self.future_games['team'].map(self.win_total_futures)
            self.future_games['opponent_win_total_future'] = self.future_games['opponent'].map(self.win_total_futures)

        if self.future_games['num_games_into_season'].isnull().any():
            # this only works for playoffs
            self.future_games['num_games_into_season'].fillna(len(self.completed_games), inplace=True)

        if self.future_games['pace'].isnull().any():
            self.future_games['pace'] = [self.get_random_pace() for _ in range(len(self.future_games))]


    def simulate_day(self, start_date, end_date, date_increment=1):
        games_on_date = self.future_games[(self.future_games['date'] < end_date) & (self.future_games['date'] >= start_date)]
        if games_on_date.empty:
            return
        games_on_date = games_on_date.apply(self.simulate_game, axis=1)
        self.completed_games = pd.concat([self.completed_games, games_on_date], axis=0)
        # drop the simulated games from future_games using their original indices
        self.future_games = self.future_games.drop(games_on_date.index)
        if self.future_games.empty:
            return
        self.trim_decided_playoff_series_games()
        self.update_data(games_on_date=games_on_date)

    def print_game(self, row, pred_margin):
        print(row['team'], 'vs', row['opponent'], 'on', row['date'])
        print('{} Rating: {}'.format(row['team'], round(row['team_rating'], 1)))
        print('{} Rating: {}'.format(row['opponent'], round(row['opponent_rating'], 1)))
        print('{} Last 10 Rating: {}'.format(row['team'], round(row['team_last_10_rating'], 1)))
        print('{} Last 10 Rating: {}'.format(row['opponent'], round(row['opponent_last_10_rating'], 1)))
        print('Predicted margin:', round(pred_margin, 1))

    def simulate_game(self, row):
        # TODO (possibly): add simulations of pace, three point percentage, etc
        # but make sure stats are not independent of each other (otherwise we will regress to mean, decreasing variance)
        team = row['team']
        opponent = row['opponent']
        num_games_into_season = row['num_games_into_season']
        train_data = self.get_game_data(row)
        expected_margin = self.margin_model.margin_model.predict(train_data)[0]
        noise = np.random.normal(0, self.margin_model.num_games_to_std_margin_model_resid(num_games_into_season))
        margin = noise + expected_margin
        team_win = int(margin > 0)
        win_prob = 1 / (1 + np.exp(-0.15 * expected_margin))  # Simple logistic function to convert margin to probability
        
        # Debug logging for finals games
        if row.get('playoff_label') == 'Finals':
            # Calculate game number based on existing finals games
            finals_games = self.completed_games[self.completed_games['playoff_label'] == 'Finals']
            game_num = len(finals_games) + 1
            
            print(f"\n=== FINALS GAME {game_num}: {team} vs {opponent} ===")
            print(f"Expected margin: {expected_margin:.2f}")
            print(f"Win probability for {team}: {win_prob:.4f}")
            print(f"Actual margin with noise: {margin:.2f}")
            print(f"Winner: {team if team_win else opponent}")
            
            # Print model inputs
            print("\nModel Inputs:")
            for col in train_data.columns:
                print(f"  {col}: {train_data[col].values[0]:.4f}")
            print("")
            
        row['completed'] = True
        row['team_win'] = team_win
        row['margin'] = margin
        row['winner_name'] = team if team_win else opponent

        team_adj_margin = row['margin'] + row['opponent_rating'] - utils.HCA
        opponent_adj_margin = -row['margin'] + row['team_rating'] + utils.HCA
        self.last_n_games_adj_margins[team].append(team_adj_margin)
        self.last_n_games_adj_margins[opponent].append(opponent_adj_margin)
        self.most_recent_game_date_dict[team] = row['date']
        self.most_recent_game_date_dict[opponent] = row['date']
        return row

    def get_game_data(self, row):
        team_rating = row['team_rating']
        opp_rating = row['opponent_rating']
        last_year_team_rating = row['last_year_team_rating']
        last_year_opp_rating = row['last_year_opponent_rating']
        num_games_into_season = row['num_games_into_season']
        team_last_10_rating = row['team_last_10_rating']
        opponent_last_10_rating = row['opponent_last_10_rating']
        team_last_5_rating = row['team_last_5_rating']
        opponent_last_5_rating = row['opponent_last_5_rating']
        team_last_3_rating = row['team_last_3_rating']
        opponent_last_3_rating = row['opponent_last_3_rating']
        team_last_1_rating = row['team_last_1_rating']
        opponent_last_1_rating = row['opponent_last_1_rating']
        team_win_total_future = row['team_win_total_future']
        opponent_win_total_future = row['opponent_win_total_future']
        team_days_since_most_recent_game = row['team_days_since_most_recent_game']
        opponent_days_since_most_recent_game = row['opponent_days_since_most_recent_game']

        data = pd.DataFrame([[team_rating, opp_rating, team_win_total_future, opponent_win_total_future, last_year_team_rating, last_year_opp_rating, num_games_into_season, team_last_10_rating, opponent_last_10_rating, team_last_5_rating, opponent_last_5_rating, team_last_3_rating, opponent_last_3_rating, team_last_1_rating, opponent_last_1_rating, team_days_since_most_recent_game, opponent_days_since_most_recent_game]], columns=['team_rating', 'opponent_rating', 'team_win_total_future', 'opponent_win_total_future', 'last_year_team_rating', 'last_year_opponent_rating', 'num_games_into_season', 'team_last_10_rating', 'opponent_last_10_rating', 'team_last_5_rating', 'opponent_last_5_rating', 'team_last_3_rating', 'opponent_last_3_rating', 'team_last_1_rating', 'opponent_last_1_rating', 'team_days_since_most_recent_game', 'opponent_days_since_most_recent_game'])
        return data

    def get_win_loss_report(self):
        record_by_team = {team: [0, 0] for team in self.teams}
        for idx, game in self.completed_games.iterrows():
            if game['team_win']:
                record_by_team[game['team']][0] += 1
                record_by_team[game['opponent']][1] += 1
            else:
                record_by_team[game['team']][1] += 1
                record_by_team[game['opponent']][0] += 1
        return record_by_team
    
    def get_playoff_games_completed(self, playoff_start_date):
        playoff_games = self.completed_games[self.completed_games['date'] >= playoff_start_date]
        # drop duplicate entries in playoff_games
        # TODO: there are duplicate entires in the playoffs for some reason, not sure where this comes from
        playoff_games = playoff_games.drop_duplicates(subset=['team', 'opponent', 'date'], keep='first')
        return playoff_games

    
    def get_cur_playoff_results(self, playoff_start_date):
        results = {i:{} for i in range(4)}#{round: [{team: [opponent, wins, losses]}]}
        playoff_games = self.get_playoff_games_completed(playoff_start_date)
        for team in self.teams:
            if team not in playoff_games['team'].unique() and team not in playoff_games['opponent'].unique():
                continue
            team_playoff_games = playoff_games[(playoff_games['team'] == team) | (playoff_games['opponent'] == team)]
            duped_games = utils.duplicate_games(team_playoff_games)
            # find all the unique opponents the team played and sort them by date. first is the first round opponent, second is the second round opponent, etc.
            opponents = duped_games['opponent'].unique()
            opponents = sorted(opponents, key=lambda x: duped_games[duped_games['opponent'] == x].iloc[0]['date'])
            opponents = [opponent for opponent in opponents if opponent != team]
            for idx, opponent in enumerate(opponents):
                team_opponent_games = duped_games[(duped_games['opponent'] == opponent) & (duped_games['team'] == team)]
                series_team_wins = team_opponent_games['team_win'].sum()
                series_opponent_wins = len(team_opponent_games) - series_team_wins
                if idx not in results:
                    results[idx] = {}
                results[idx][team] = [opponent, series_team_wins, series_opponent_wins]
        return results

    def playoffs(self):
        playoff_results = {'playoffs': [], 'second_round': [], 'conference_finals': [], 'finals': [], 'champion': []}
        win_loss_report = self.get_win_loss_report()
        self.regular_season_win_loss_report = win_loss_report
        ec_standings, wc_standings = self.get_playoff_standings(win_loss_report)
        self.end_season_standings = {}
        for idx, row in ec_standings.iterrows():
            self.end_season_standings[row['team']] = row['seed']
        for idx, row in wc_standings.iterrows():
            self.end_season_standings[row['team']] = row['seed']
    
        self.future_games['playoff_label'] = None
        self.future_games['winner_name'] = None

        self.completed_games['playoff_label'] = None
        self.completed_games['winner_name'] = None

        # east_seeds, west_seeds = self.play_in(ec_standings, wc_standings)
        
        # determine seeding directly from the simulated regular-season standings
        east_teams = ec_standings['team'].tolist()[:8]
        west_teams = wc_standings['team'].tolist()[:8]
        east_seeds = {seed: team for seed, team in enumerate(east_teams, 1)}
        west_seeds = {seed: team for seed, team in enumerate(west_teams, 1)}
        
        self.seeds = {}
        for seed, team in east_seeds.items():
            self.seeds[team] = seed
        for seed, team in west_seeds.items():
            self.seeds[team] = seed

        east_alive = list(east_seeds.values())
        west_alive = list(west_seeds.values()) 
        assert len(set(east_alive).intersection(set(west_alive))) == 0
        assert len(set(west_alive + east_alive)) == len(west_alive + east_alive)
        playoff_results['playoffs'] = east_alive + west_alive

        # playoff start date is 4/20/2025
        playoff_start_date = datetime.date(2025, 4, 19)
        cur_playoff_results = self.get_cur_playoff_results(playoff_start_date)
        # clear all future games - we create them ourselves
        self.future_games = self.future_games[self.future_games['date'] < playoff_start_date]


        # simulate first round
        east_seeds, west_seeds = self.first_round(east_seeds, west_seeds, cur_playoff_results)
        east_alive = list(east_seeds.values())
        west_alive = list(west_seeds.values())
        playoff_results['second_round'] = east_alive + west_alive

        # simulate second round
        east_seeds, west_seeds = self.second_round(east_seeds, west_seeds, cur_playoff_results)
        east_alive = list(east_seeds.values())
        west_alive = list(west_seeds.values())
        playoff_results['conference_finals'] = east_alive + west_alive

        # simulate conference finals
        e1, w1 = self.conference_finals(east_seeds, west_seeds, cur_playoff_results)
        playoff_results['finals'] = [e1, w1]

        if choice([True, False]):
            team1 = e1
            team2 = w1
        else:
            team1 = w1
            team2 = e1
        
        # simulate finals
        champ = self.finals(team1, team2, cur_playoff_results)
        playoff_results['champion'] = [champ]
        return playoff_results

    def first_round(self, east_seeds, west_seeds, cur_playoff_results):
        round_num = 0
        matchups = {'E_1_8': [east_seeds[1], east_seeds[8]],
                    'E_4_5': [east_seeds[4], east_seeds[5]],
                    'E_2_7': [east_seeds[2], east_seeds[7]],
                    'E_3_6': [east_seeds[3], east_seeds[6]],
                    'W_1_8': [west_seeds[1], west_seeds[8]],
                    'W_4_5': [west_seeds[4], west_seeds[5]],
                    'W_2_7': [west_seeds[2], west_seeds[7]],
                    'W_3_6': [west_seeds[3], west_seeds[6]]}

        new_dates         = set()
        team1_home_map     = {0: True, 1: True, 2: False, 3: False, 4: True, 5: False, 6: True}
        num_games_added   = 0
        playoff_completed = self.get_playoff_games_completed(datetime.date(2025, 4, 19))

        for label, (team1, team2) in matchups.items():

            # ---------------- current series status -----------------
            if team1 in cur_playoff_results[round_num]:
                wins, losses = cur_playoff_results[round_num][team1][1:]
            else:                       # no games yet played
                wins, losses = 0, 0

            # remove already-played games from `future_games`
            for idx, game in playoff_completed.iterrows():
                if ((game['team'] == team1) & (game['opponent'] == team2)) or \
                   ((game['team'] == team2) & (game['opponent'] == team1)):
                    game['playoff_label'] = label
                    self.completed_games.loc[idx] = game

            # ---------------- how many still needed? ----------------
            rem_games = Season.remaining_games_in_best_of_7(wins, losses)
            if rem_games == 0:        # series already finished – nothing to schedule
                continue

            # first un-played game's date
            game_date         = self.get_next_date(day_increment=3)
            num_games_played  = wins + losses

            for i in range(rem_games):
                g_idx       = num_games_played + i      # 0-based index within the series
                team1_home  = team1_home_map[g_idx]
                new_dates.add(game_date)

                if team1_home:
                    self.append_future_game(self.future_games, game_date, team1, team2, label)
                else:
                    self.append_future_game(self.future_games, game_date, team2, team1, label)

                num_games_added += 1
                game_date += datetime.timedelta(days=3)

        self.update_data(games_on_date=self.future_games.tail(num_games_added))
        
        for date in sorted(list(new_dates)):
            self.simulate_day(date, date + datetime.timedelta(days=3), 1)

        e1 = self.get_series_winner('E_1_8')
        e2 = self.get_series_winner('E_2_7')
        e3 = self.get_series_winner('E_3_6')
        e4 = self.get_series_winner('E_4_5')

        w1 = self.get_series_winner('W_1_8')
        w2 = self.get_series_winner('W_2_7')
        w3 = self.get_series_winner('W_3_6')
        w4 = self.get_series_winner('W_4_5')

        if self.seeds[e1] > self.seeds[e4]:
            e1, e4 = e4, e1
        if self.seeds[e2] > self.seeds[e3]:
            e2, e3 = e3, e2
        
        if self.seeds[w1] > self.seeds[w4]:
            w1, w4 = w4, w1
        if self.seeds[w2] > self.seeds[w3]:
            w2, w3 = w3, w2

        east_seeds = {1: e1, 2: e2, 3: e3, 4: e4}
        west_seeds = {1: w1, 2: w2, 3: w3, 4: w4}

        return east_seeds, west_seeds

    def second_round(self, east_seeds, west_seeds, cur_playoff_results):
        round_num = 1
        matchups = {
            'E_1_4': (east_seeds[1], east_seeds[4]),
            'E_2_3': (east_seeds[2], east_seeds[3]),
            'W_1_4': (west_seeds[1], west_seeds[4]),
            'W_2_3': (west_seeds[2], west_seeds[3]),
        }

        new_dates           = set()
        team1_home_map      = {0: True, 1: True, 2: False, 3: False,
                               4: True, 5: False, 6: True}
        num_games_added     = 0
        playoff_completed   = self.get_playoff_games_completed(
                                  datetime.date(2025, 4, 20))

        for label, (team1, team2) in matchups.items():

            # ---------------- current series status -----------------
            if team1 in cur_playoff_results[round_num]:
                wins, losses = cur_playoff_results[round_num][team1][1:]
            else:
                wins, losses = 0, 0

            # already-played games → completed_games
            for idx, game in playoff_completed.iterrows():
                if ((game['team'] == team1 and game['opponent'] == team2) or
                    (game['team'] == team2 and game['opponent'] == team1)):
                    game['playoff_label'] = label
                    self.completed_games.loc[idx] = game

            # ---------------- how many still needed? ----------------
            rem_games = Season.remaining_games_in_best_of_7(wins, losses)

            game_date        = self.get_next_date(day_increment=3)
            num_played_sofar = wins + losses

            for i in range(rem_games):
                g_idx      = num_played_sofar + i
                team1_home = team1_home_map[g_idx]
                new_dates.add(game_date)

                if team1_home:
                    self.append_future_game(self.future_games, game_date,
                                            team1, team2, label)
                else:
                    self.append_future_game(self.future_games, game_date,
                                            team2, team1, label)

                num_games_added += 1
                game_date += datetime.timedelta(days=3)

        # -------------- SIMULATE anything we just added -------------
        if num_games_added:
            self.update_data(games_on_date=self.future_games.tail(num_games_added))
            for dt in sorted(new_dates):
                self.simulate_day(dt, dt + datetime.timedelta(days=3), 1)

        # -------------- figure out who advanced ---------------------
        e1 = self.get_series_winner('E_1_4')
        e2 = self.get_series_winner('E_2_3')
        w1 = self.get_series_winner('W_1_4')
        w2 = self.get_series_winner('W_2_3')

        if self.seeds[e1] > self.seeds[e2]:
            e1, e2 = e2, e1
        if self.seeds[w1] > self.seeds[w2]:
            w1, w2 = w2, w1

        return {1: e1, 2: e2}, {1: w1, 2: w2}
    
    def conference_finals(self, east_seeds, west_seeds, cur_playoff_results):
        round_num = 2
        matchups = {
            'E_1_2': (east_seeds[1], east_seeds[2]),
            'W_1_2': (west_seeds[1], west_seeds[2]),
        }

        new_dates           = set()
        team1_home_map      = {0: True, 1: True, 2: False, 3: False,
                               4: True, 5: False, 6: True}
        num_games_added     = 0
        playoff_completed   = self.get_playoff_games_completed(
                                  datetime.date(2025, 4, 20))

        for label, (team1, team2) in matchups.items():

            if team1 in cur_playoff_results[round_num]:
                wins, losses = cur_playoff_results[round_num][team1][1:]
            else:
                wins, losses = 0, 0

            for idx, game in playoff_completed.iterrows():
                if ((game['team'] == team1 and game['opponent'] == team2) or
                    (game['team'] == team2 and game['opponent'] == team1)):
                    game['playoff_label'] = label
                    self.completed_games.loc[idx] = game

            rem_games = Season.remaining_games_in_best_of_7(wins, losses)

            game_date        = self.get_next_date(day_increment=3)
            num_played_sofar = wins + losses

            for i in range(rem_games):
                g_idx      = num_played_sofar + i
                team1_home = team1_home_map[g_idx]
                new_dates.add(game_date)

                if team1_home:
                    self.append_future_game(self.future_games, game_date,
                                            team1, team2, label)
                else:
                    self.append_future_game(self.future_games, game_date,
                                            team2, team1, label)

                num_games_added += 1
                game_date += datetime.timedelta(days=3)

        if num_games_added:
            self.update_data(games_on_date=self.future_games.tail(num_games_added))
            for dt in sorted(new_dates):
                self.simulate_day(dt, dt + datetime.timedelta(days=3), 1)

        east_winner = self.get_series_winner('E_1_2')
        west_winner = self.get_series_winner('W_1_2')
        return east_winner, west_winner

    def finals(self, e_1, w_1, cur_playoff_results):
        round_num = 3

        # decide who has home-court
        if self.regular_season_win_loss_report[e_1][0] > self.regular_season_win_loss_report[w_1][0]:
            team1, team2 = e_1, w_1
        elif self.regular_season_win_loss_report[e_1][0] < self.regular_season_win_loss_report[w_1][0]:
            team1, team2 = w_1, e_1
        else:
            team1, team2 = (w_1, e_1) if random.random() > 0.5 else (e_1, w_1)

        print("\n==== NBA FINALS SIMULATION ====")
        print(f"Eastern Champion: {e_1}")
        print(f"Western Champion: {w_1}")
        print(f"Home-court advantage: {team1}\n")
        
        matchups = {'Finals': (team1, team2)}

        new_dates           = set()
        team1_home_map      = {0: True, 1: True, 2: False, 3: False,
                               4: True, 5: False, 6: True}
        num_games_added     = 0
        playoff_completed   = self.get_playoff_games_completed(
                                  datetime.date(2025, 4, 20))

        for label, (team1, team2) in matchups.items():

            if team1 in cur_playoff_results[round_num]:
                wins, losses = cur_playoff_results[round_num][team1][1:]
            else:
                wins, losses = 0, 0

            for idx, game in playoff_completed.iterrows():
                if ((game['team'] == team1 and game['opponent'] == team2) or
                    (game['team'] == team2 and game['opponent'] == team1)):
                    game['playoff_label'] = label
                    self.completed_games.loc[idx] = game

            rem_games = Season.remaining_games_in_best_of_7(wins, losses)

            game_date        = self.get_next_date(day_increment=3)
            num_played_sofar = wins + losses

            for i in range(rem_games):
                g_idx      = num_played_sofar + i
                team1_home = team1_home_map[g_idx]
                new_dates.add(game_date)

                if team1_home:
                    self.append_future_game(self.future_games, game_date,
                                            team1, team2, label)
                else:
                    self.append_future_game(self.future_games, game_date,
                                            team2, team1, label)

                num_games_added += 1
                game_date += datetime.timedelta(days=3)

        if num_games_added:
<<<<<<< HEAD
            print("Simulating NBA Finals games...")
            self.update_data(games_on_date=self.future_games[-num_games_added:])
=======
            self.update_data(games_on_date=self.future_games.tail(num_games_added))
>>>>>>> 7677033e
            for dt in sorted(new_dates):
                self.simulate_day(dt, dt + datetime.timedelta(days=3), 1)

        # -------------- pretty print & declare champion -------------
        finals_scores = []
        series_games  = self.completed_games[
            self.completed_games['playoff_label'] == 'Finals'
        ].copy()

        for _, game in series_games.iterrows():
            total_pts  = random.randint(180, 240)
            home_score = int((total_pts + game['margin']) / 2)
            away_score = total_pts - home_score
            finals_scores.append((game['date'], game['team'],
                                  game['opponent'], home_score, away_score))

        print("\nNBA Finals Results:")
        print(f"{team1} vs {team2}")
        print("-----------------")
        for i, (d, h, a, hs, as_) in enumerate(finals_scores, 1):
            print(f"Game {i}: {h} {hs:3} - {a} {as_:3}")
        print()

        champion = self.get_series_winner('Finals')
        print(f"\nNBA Champion: {champion}")
        return champion
    
    def get_series_winner(self, series_label):
        series = self.completed_games[self.completed_games['playoff_label'] == series_label].copy()

        series['winner_name'] = series.apply(
            lambda row: row['team'] if row['team_win'] else row['opponent'], axis=1
        )
        wins = series['winner_name'].value_counts()

        if wins.max() < 4:
            raise ValueError(f'Series {series_label} is not finished yet!')

        winner = wins.idxmax()
        w = wins[winner]
        l = len(series) - w

        print('Series:', series_label)
        print('{} vs. {}'.format(series.iloc[0]["team"], series.iloc[0]["opponent"]))
        print(f'Record: {w}-{l}')
        print('Winner:', winner, '\n')
        return winner
                
    def play_in(self, ec_standings, wc_standings):
        [e_1, e_2, e_3, e_4, e_5, e_6, e_7, e_8, e_9, e_10] = ec_standings['team'].values.tolist()[:10]
        [w_1, w_2, w_3, w_4, w_5, w_6, w_7, w_8, w_9, w_10] = wc_standings['team'].values.tolist()[:10]

        # simulate play in round 1
        playin_round_1_date = self.get_next_date(day_increment=3)
        self.append_future_game(self.future_games, date=playin_round_1_date, team=e_7, opponent=e_8, playoff_label='E_P_1')
        self.append_future_game(self.future_games, date=playin_round_1_date, team=e_9, opponent=e_10, playoff_label='E_P_2')
        self.append_future_game(self.future_games, date=playin_round_1_date, team=w_7, opponent=w_8, playoff_label='W_P_1')
        self.append_future_game(self.future_games, date=playin_round_1_date, team=w_9, opponent=w_10, playoff_label='W_P_2')
        self.update_data(games_on_date=self.future_games.tail(4))
        self.simulate_day(playin_round_1_date, playin_round_1_date + datetime.timedelta(days=3), 1)

        assert len(self.future_games) == 0, 'future games not empty'

        # east 7 seed
        E_P_1_winner = self.completed_games[self.completed_games['playoff_label'] == 'E_P_1']['winner_name'].values[0]
        # play in round 2
        E_P_1_loser = self.completed_games[self.completed_games['playoff_label'] == 'E_P_1']['opponent'].values[0] if E_P_1_winner == self.completed_games[self.completed_games['playoff_label'] == 'E_P_1']['team'].values[0] else self.completed_games[self.completed_games['playoff_label'] == 'E_P_1']['team'].values[0]
        
        # play in round 2
        E_P_2_winner = self.completed_games[self.completed_games['playoff_label'] == 'E_P_2']['winner_name'].values[0]
        # eliminated
        E_P_2_loser = self.completed_games[self.completed_games['playoff_label'] == 'E_P_2']['opponent'].values[0] if E_P_2_winner == self.completed_games[self.completed_games['playoff_label'] == 'E_P_2']['team'].values[0] else self.completed_games[self.completed_games['playoff_label'] == 'E_P_2']['team'].values[0]

        # west 7 seed
        W_P_1_winner = self.completed_games[self.completed_games['playoff_label'] == 'W_P_1']['winner_name'].values[0]
        # play in round 2
        W_P_1_loser = self.completed_games[self.completed_games['playoff_label'] == 'W_P_1']['opponent'].values[0] if W_P_1_winner == self.completed_games[self.completed_games['playoff_label'] == 'W_P_1']['team'].values[0] else self.completed_games[self.completed_games['playoff_label'] == 'W_P_1']['team'].values[0]

        # play in round 2
        W_P_2_winner = self.completed_games[self.completed_games['playoff_label'] == 'W_P_2']['winner_name'].values[0]
        # eliminated
        W_P_2_loser = self.completed_games[self.completed_games['playoff_label'] == 'W_P_2']['opponent'].values[0] if W_P_2_winner == self.completed_games[self.completed_games['playoff_label'] == 'W_P_2']['team'].values[0] else self.completed_games[self.completed_games['playoff_label'] == 'W_P_2']['team'].values[0]

        # simulate playin round 2
        playin_round_2_date = self.get_next_date(day_increment=3)
        self.append_future_game(self.future_games, date=playin_round_2_date, team=E_P_1_loser, opponent=E_P_2_winner, playoff_label='E_P_3')
        self.append_future_game(self.future_games, playin_round_2_date, W_P_1_loser, W_P_2_winner, 'W_P_3')
        self.update_data(games_on_date=self.future_games.tail(2))
        self.simulate_day(playin_round_2_date, playin_round_2_date + datetime.timedelta(days=3), 1)

        # east 8 seed
        E_P_3_winner = self.completed_games[self.completed_games['playoff_label'] == 'E_P_3']['winner_name'].values[0]
        E_P_3_loser = self.completed_games[self.completed_games['playoff_label'] == 'E_P_3']['opponent'].values[0] if E_P_3_winner == self.completed_games[self.completed_games['playoff_label'] == 'E_P_3']['team'].values[0] else self.completed_games[self.completed_games['playoff_label'] == 'E_P_3']['team'].values[0]

        # west 8 seed
        W_P_3_winner = self.completed_games[self.completed_games['playoff_label'] == 'W_P_3']['winner_name'].values[0]
        W_P_3_loser = self.completed_games[self.completed_games['playoff_label'] == 'W_P_3']['opponent'].values[0] if W_P_3_winner == self.completed_games[self.completed_games['playoff_label'] == 'W_P_3']['team'].values[0] else self.completed_games[self.completed_games['playoff_label'] == 'W_P_3']['team'].values[0]

        self.completed_games = pd.concat([self.completed_games, self.future_games], ignore_index=True)
        self.future_games = self.future_games.iloc[0:0]

        ec_seeds = {1: e_1, 2: e_2, 3: e_3, 4: e_4, 5: e_5, 6: e_6, 7: E_P_1_winner, 8: E_P_3_winner}
        wc_seeds = {1: w_1, 2: w_2, 3: w_3, 4: w_4, 5: w_5, 6: w_6, 7: W_P_1_winner, 8: W_P_3_winner}

        return ec_seeds, wc_seeds

    def append_future_game(self, future_games, date, team, opponent, playoff_label=None):
        self.future_games = pd.concat([self.future_games, pd.DataFrame({'date': date, 'team': team, 'opponent': opponent, 'year': self.year, 'playoff_label': playoff_label}, index=[0])], ignore_index=True)
       # new index
       # TODO: this is a hack, fix it
        self.completed_games.index = range(len(self.completed_games))
        self.future_games.index = range(max(self.completed_games.index) + 1, max(self.completed_games.index) + len(self.future_games) + 1)
        
    def get_next_date(self, day_increment=1):
        return self.future_games['date'].min() if len(self.future_games) > 0 else self.completed_games['date'].max() + datetime.timedelta(days=day_increment)

    def get_playoff_standings(self, record_by_team):
        '''
        takes the end of season results and returns the playoff seeding

        seeding is determined by the following, in order of priority:
        1. number of wins
        2. head to head record
        3. division leader
        4. conference record
        5. record against conference eligible playoff teams
        '''


        western_conference = ['OKC', 'DEN', 'MIN', 'LAC', 'DAL', 'PHO', 'LAL', 'NOP', 'SAC', 'GSW', 'POR', 'UTA', 'MEM', 'HOU', 'SAS']
        eastern_conference = ['BOS', 'NYK', 'MIL', 'CLE', 'ORL', 'IND', 'PHI', 'MIA', 'CHI', 'ATL', 'BRK', 'TOR', 'WAS', 'DET', 'CHO']

        # create dataframes for each conference
        ec_df = pd.DataFrame.from_dict(record_by_team, orient='index', columns=['wins', 'losses'])
        ec_df = ec_df[ec_df.index.isin(eastern_conference)]
        wc_df = pd.DataFrame.from_dict(record_by_team, orient='index', columns=['wins', 'losses'])
        wc_df = wc_df[wc_df.index.isin(western_conference)]

        # sort teams by their position in eastern_conference and western_conference
        ec_df = ec_df.loc[eastern_conference]
        wc_df = wc_df.loc[western_conference]

        ec_df['team'] = ec_df.index
        wc_df['team'] = wc_df.index

        # first, sort by wins
        # HACK: add some noise to the wins to break ties
        ec_df['new_wins'] = ec_df['wins'] + np.random.normal(0, 1e-4, len(ec_df))
        wc_df['new_wins'] = wc_df['wins'] + np.random.normal(0, 1e-4, len(wc_df))
        ec_df.sort_values(by='new_wins', ascending=False, inplace=True)
        wc_df.sort_values(by='new_wins', ascending=False, inplace=True)

        # then, sort by head to head
        # ec_df = self.sort_by_head_to_head(ec_df)
        # wc_df = self.sort_by_head_to_head(wc_df)

        # # then, sort by division leader
        # ec_df = self.sort_by_division_leader(ec_df)
        # wc_df = self.sort_by_division_leader(wc_df)

        # # then, sort by conference record
        # ec_df = self.sort_by_conference_record(ec_df)
        # wc_df = self.sort_by_conference_record(wc_df)

        # # then, sort by conference eligible record
        # ec_df = self.sort_by_conference_eligible_record(ec_df)
        # wc_df = self.sort_by_conference_eligible_record(wc_df)

        # # resort by order of priorty
        # ec_df.sort_values(by=['wins', 'head_to_head', 'division_leader', 'conference_record', 'conference_eligible_record'], ascending=False, inplace=True)
        # wc_df.sort_values(by=['wins', 'head_to_head', 'division_leader', 'conference_record', 'conference_eligible_record'], ascending=False, inplace=True)

        ec_df['seed'] = [i + 1 for i in range(len(ec_df))]
        wc_df['seed'] = [i + 1 for i in range(len(wc_df))]
        ec_df.drop('new_wins', axis=1, inplace=True)
        wc_df.drop('new_wins', axis=1, inplace=True)

        return ec_df, wc_df

    def sort_by_head_to_head(self, df):
        '''
        sorts the dataframe by head to head record
        '''
        df['head_to_head'] = [0 for _ in range(len(df))]
        # get the head to head records
        prev_num_wins = None
        prev_teams = None
        for team, row in df.iterrows():
            num_wins = row['wins']
            if num_wins == prev_num_wins:
                prev_teams.append(team)
            else:
                if prev_teams:
                    # sort the teams by head to head record
                    df = self.sort_teams_by_head_to_head(df)
                prev_num_wins = num_wins
                prev_teams = [team]

        return df

    def sort_teams_by_head_to_head(self, df):
        '''
        sorts the teams by head to head record
        '''
        teams = df['team'].tolist()
        # dictionary with the head to head record for each team
        prev_head_to_head = {}
        for team in teams:
            prev_head_to_head[team] = df.loc[team, 'head_to_head']

        # get the head to head records
        head_to_head = {}
        for team in teams:
            head_to_head[team] = 0

        sim_completed_games = utils.duplicate_games(self.completed_games)
        # can do this quicker with apply then sum
        for idx, game in sim_completed_games.iterrows():
            if game['team'] in teams and game['opponent'] in teams:
                if game['team_win']:
                    head_to_head[game['team']] += 1
                else:
                    head_to_head[game['opponent']] += 1
            
        for team in teams:
            df.loc[team, 'head_to_head'] = max(head_to_head[team], prev_head_to_head[team])

        # sort the teams by head to head record
        df.sort_values(by='head_to_head', ascending=False, inplace=True)
        return df

    def sort_by_division_leader(self, df):
        '''
        sorts the dataframe by division leader
        '''
        df['division_leader'] = [0 for _ in range(len(df))]
        # get the division leaders
        divisions = {'Atlantic': ['BOS', 'TOR', 'BRK', 'PHI', 'NYK'], 'Central': ['MIL', 'IND', 'CHI', 'DET', 'CLE'], 'Southeast': ['MIA', 'ORL', 'CHO', 'WAS', 'ATL'], 'Northwest': ['DEN', 'UTA', 'POR', 'OKC', 'MIN'], 'Pacific': ['LAL', 'LAC', 'PHO', 'SAC', 'GSW'], 'Southwest': ['HOU', 'DAL', 'MEM', 'NOP', 'SAS']}
        for division, teams in divisions.items():
            # check if teams in division are in the dataframe
            if not set(teams).issubset(set(df.index)):
                continue
            # get the division leader
            division_df = df.loc[teams]
            max_division_wins = division_df['wins'].max()
            division_leaders = division_df[division_df['wins'] == max_division_wins].index
            for team in division_leaders:
                df.loc[team, 'division_leader'] = 1
        return df

    def sort_by_conference_record(self, conf_df):
        '''
        sorts the dataframe by conference record
        '''
        conf_df['conference_record'] = [0 for _ in range(len(conf_df))]
        # get the conference records
        for idx, game in self.completed_games.iterrows():
            if game['team'] in conf_df.index and game['opponent'] in conf_df.index:
                if game['team_win']:
                    conf_df.loc[game['team'], 'conference_record'] += 1
                else:
                    conf_df.loc[game['opponent'], 'conference_record'] += 1
        
        # sort the teams by conference record
        conf_df.sort_values(by='conference_record', ascending=False, inplace=True)

        return conf_df

    def sort_by_conference_eligible_record(self, conf_df):
        # take the top ten teams in the conference in terms of number of wins
        ten_best_win_counts = sorted(conf_df['wins'].unique(), reverse=True)[:10]
        ten_best_teams = [team for team in conf_df.index if conf_df.loc[team, 'wins'] in ten_best_win_counts]
        ten_best_df = conf_df.loc[ten_best_teams]

        ten_best_df['conference_eligible_record'] = [0 for _ in range(len(ten_best_df))]
        for idx, game in self.completed_games.iterrows():
            if game['team'] in ten_best_df.index and game['opponent'] in ten_best_df.index:
                if game['team_win']:
                    ten_best_df.loc[game['team'], 'conference_eligible_record'] += 1
                else:
                    ten_best_df.loc[game['opponent'], 'conference_eligible_record'] += 1
        
        # sort the teams by conference record
        ten_best_df.sort_values(by='conference_eligible_record', ascending=False, inplace=True)

        return ten_best_df
    
    def trim_decided_playoff_series_games(self) -> None:
        """
        Look through completed playoff games.  If a club already has four
        wins in a given `playoff_label`, delete the still-scheduled games
        for that label from `self.future_games`.
        """
        # only look at playoff games
        played = self.completed_games[~self.completed_games['playoff_label'].isnull()]
        if played.empty:
            return

        for label in played['playoff_label'].unique():
            series      = played[played['playoff_label'] == label]
            win_counts  = series['winner_name'].value_counts()
            if not win_counts.empty and win_counts.max() >= 4:
                # Series is decided – drop remaining games for this label
                self.future_games = self.future_games[self.future_games['playoff_label'] != label]

    @staticmethod
    def remaining_games_in_best_of_7(wins: int, losses: int) -> int:
        """
        Return how many games are still required for a best-of-7 series
        given the current wins / losses for *team1*.

        If either side already has 4 wins the series is over ⇒ 0.
        """
        if wins >= 4 or losses >= 4:
            return 0
        return max(0, 7 - (wins + losses))

def playoff_results_over_sims_dict_to_df(playoff_results_over_sims):
    playoff_results_over_sims_df = pd.DataFrame(playoff_results_over_sims).transpose().reset_index()
    playoff_results_over_sims_df = playoff_results_over_sims_df.rename(columns={'index': 'team'})
    playoff_results_over_sims_df = playoff_results_over_sims_df.fillna(0)
    playoff_results_over_sims_df = playoff_results_over_sims_df.sort_values(by=['champion', 'finals', 'conference_finals', 'second_round', 'playoffs'], ascending=False)
    return playoff_results_over_sims_df

def get_sim_report(season_results_over_sims, playoff_results_over_sims, num_sims):
    for team, playoff_results in playoff_results_over_sims.items():
        # convert to percentage
        for round, num_times in playoff_results.items():
            playoff_results_over_sims[team][round] = num_times / num_sims
    
    # convert to dataframe
    playoff_results_over_sims_df = pd.DataFrame(playoff_results_over_sims)
    playoff_results_over_sims_df = playoff_results_over_sims_df.transpose()
    playoff_results_over_sims_df = playoff_results_over_sims_df.reset_index()
    playoff_results_over_sims_df = playoff_results_over_sims_df.rename(columns={'index': 'team'})
    playoff_results_over_sims_df = playoff_results_over_sims_df.fillna(0)
    playoff_results_over_sims_df = playoff_results_over_sims_df.sort_values(by=['champion', 'finals', 'conference_finals', 'second_round', 'playoffs'], ascending=False)
    
    expected_record_dict = {}
    for team, season_results in season_results_over_sims.items():
        expected_wins = np.mean(season_results['wins'])
        expected_losses = np.mean(season_results['losses'])
        expected_record_dict[team] = {'wins': expected_wins, 'losses': expected_losses}
    
    sim_report_df = pd.DataFrame(expected_record_dict)
    sim_report_df = sim_report_df.transpose()
    sim_report_df = sim_report_df.reset_index()
    sim_report_df = sim_report_df.rename(columns={'index': 'team'})
    sim_report_df = sim_report_df.sort_values(by=['wins'], ascending=False)
    
    # merge with playoff results
    sim_report_df = sim_report_df.merge(playoff_results_over_sims_df, on='team')
    sim_report_df = sim_report_df.sort_values(by=['champion', 'finals', 'conference_finals', 'second_round', 'playoffs'], ascending=False)
    sim_report_df = sim_report_df[['team', 'wins', 'losses', 'champion', 'finals', 'conference_finals', 'second_round', 'playoffs']]
    sim_report_df.set_index('team', inplace=True)
    return sim_report_df

def run_single_simulation(completed_year_games, future_year_games, margin_model, mean_pace, std_pace):
    season = Season(2025, completed_year_games, future_year_games, margin_model, mean_pace, std_pace)
    season.simulate_season()
    wins_losses_dict = season.get_win_loss_report()
    wins_dict = {team: wins_losses_dict[team][0] for team in wins_losses_dict}
    losses_dict = {team: wins_losses_dict[team][1] for team in wins_losses_dict}
    
    # Collect finals game data for analysis
    finals_games_data = []
    
    # Store original print function to restore later
    original_print = print
    
    def capture_finals_data(message):
        """Custom print function that captures finals game data while still printing"""
        original_print(message)
        
        # Look for win probability data in finals game output
        if isinstance(message, str) and "Win probability for " in message:
            parts = message.split(": ")
            if len(parts) >= 2:
                team = parts[0].split("Win probability for ")[1]
                prob = float(parts[1])
                
                # Find the most recent game number
                game_num = None
                for line in recent_outputs:
                    if "FINALS GAME " in line and ":" in line:
                        try:
                            game_info = line.split("FINALS GAME ")[1].split(":")[0]
                            game_num = int(game_info)
                            break
                        except:
                            continue
                
                if game_num is None:
                    return  # Can't process without game number
                
                # Find the winner - only add data when we know the winner
                winner = None
                for line in recent_outputs:
                    if "Winner: " in line:
                        try:
                            winner = line.split("Winner: ")[1]
                            home_win = winner == team
                            
                            # Only add to finals_games_data if we found both game number and winner
                            finals_games_data.append({
                                'game_num': game_num,
                                'home_team': team,
                                'win_prob': prob,
                                'home_win': home_win
                            })
                            break
                        except:
                            continue
    
    # Replace print temporarily and keep track of recent outputs for parsing
    recent_outputs = []
    def custom_print(*args, **kwargs):
        message = " ".join(str(arg) for arg in args)
        recent_outputs.append(message)
        if len(recent_outputs) > 20:  # Keep only the last 20 lines
            recent_outputs.pop(0)
        capture_finals_data(message)
    
    # Replace print function during playoffs
    globals()['print'] = custom_print
    
    # Run playoffs
    playoff_results = season.playoffs()
    
    # Restore original print function
    globals()['print'] = original_print
    
    seeds = season.end_season_standings
    result_dict = {
        'wins_dict': wins_dict, 
        'losses_dict': losses_dict, 
        'playoff_results': playoff_results, 
        'seeds': seeds,
        'finals_games': finals_games_data
    }
    
    return result_dict

def write_seed_report(seeds_results_over_sims):
    seeds_results_over_sims = {team: {i: seeds_results_over_sims[team]['seed'].count(i)/len(seeds_results_over_sims[team]['seed']) for i in range(1, 16)} for team in seeds_results_over_sims}
    seeds_results_over_sims_df = pd.DataFrame(seeds_results_over_sims).transpose().reset_index()
    seeds_results_over_sims_df = seeds_results_over_sims_df.rename(columns={'index': 'team'})
    seeds_results_over_sims_df = seeds_results_over_sims_df.fillna(0)
    seeds_results_over_sims_df = seeds_results_over_sims_df.sort_values(by=[1, 2, 3, 4, 5, 6, 7, 8,
                                                                                9, 10, 11, 12, 13, 14, 15], ascending=False)
    # filename is appended with date as string, not including time
    date_string = str(datetime.datetime.today()).split(' ')[0]
    east_teams = ['ATL', 'BOS', 'BRK', 'CHI', 'CHO', 'CLE', 'DET', 'IND', 'MIA', 'MIL', 'NYK', 'ORL', 'PHI', 'TOR', 'WAS']
    west_teams = ['DAL', 'DEN', 'GSW', 'HOU', 'LAC', 'LAL', 'MEM', 'MIN', 'NOP', 'OKC', 'PHO', 'POR', 'SAC', 'SAS', 'UTA']
    east_df = seeds_results_over_sims_df[seeds_results_over_sims_df['team'].isin(east_teams)]
    west_df = seeds_results_over_sims_df[seeds_results_over_sims_df['team'].isin(west_teams)]
    east_df.to_csv('data/seed_reports/archive/east_seed_report_' + date_string + '.csv', index=False)
    east_df.to_csv('data/seed_reports/east_seed_report.csv', index=False)
    west_df.to_csv('data/seed_reports/archive/west_seed_report_' + date_string + '.csv', index=False)
    west_df.to_csv('data/seed_reports/west_seed_report.csv', index=False)
    seeds_results_over_sims_df.to_csv('data/seed_reports/archive/seed_report_' + date_string + '.csv', index=False)
    seeds_results_over_sims_df.to_csv('data/seed_reports/seed_report.csv', index=False)

def sim_season(data, win_margin_model, margin_model_resid_mean, margin_model_resid_std, num_games_to_std_margin_model_resid, mean_pace, std_pace, year, num_sims=1000, parallel=True):
    import multiprocessing
    teams = data[data['year'] == year]['team'].unique()
    data['date'] = pd.to_datetime(data['date']).dt.date
    playoff_results_over_sims = {team: {} for team in teams}
    season_results_over_sims = {team: {'wins': [], 'losses': []} for team in teams}
    seed_results_over_sims = {team: {'seed': []} for team in teams}
    
    # Track Finals game win probabilities across simulations
    finals_game_stats = {
        1: {'team_wins': 0, 'win_probs': []},
        2: {'team_wins': 0, 'win_probs': []},
        3: {'team_wins': 0, 'win_probs': []},
        4: {'team_wins': 0, 'win_probs': []},
        5: {'team_wins': 0, 'win_probs': []},
        6: {'team_wins': 0, 'win_probs': []},
        7: {'team_wins': 0, 'win_probs': []}
    }
    
    margin_model = MarginModel(win_margin_model, margin_model_resid_mean, margin_model_resid_std, num_games_to_std_margin_model_resid)
    year_games = data[data['year'] == year]
    completed_year_games = year_games[year_games['completed'] == True]
    future_year_games = year_games[year_games['completed'] == False]
    
    start_time = time.time()
    if parallel:
        num_cores = multiprocessing.cpu_count()
        print('Running {} simulations in parallel on {} cores'.format(num_sims, num_cores))
        pool = multiprocessing.Pool(num_cores)
        results = [pool.apply_async(run_single_simulation, args=(completed_year_games, future_year_games, margin_model, mean_pace, std_pace)) for i in range(num_sims)]
        output = [p.get() for p in results]
        pool.close()
    else:
        output = []
        for i in range(num_sims):
            print(f'\n========== Simulation {i+1}/{num_sims} ==========')
            sim_result = run_single_simulation(completed_year_games, future_year_games, margin_model, mean_pace, std_pace)
            output.append(sim_result)
            
            # Collect finals game statistics if available
            if 'finals_games' in sim_result:
                for game_num, game_data in enumerate(sim_result['finals_games'], 1):
                    if game_num <= 7:  # Only track up to 7 games
                        finals_game_stats[game_num]['win_probs'].append(game_data['win_prob'])
                        if game_data['home_win']:
                            finals_game_stats[game_num]['team_wins'] += 1

    stop_time = time.time()
<<<<<<< HEAD
    print('Finished {} simulations in {} seconds'.format(num_sims, stop_time - start_time, 2))
    print('Time per simulation: {} seconds'.format((stop_time - start_time) / num_sims, 2))
    
    # Print Finals game statistics summary
    print("\n===== FINALS GAMES STATISTICS SUMMARY =====")
    for game_num, stats in finals_game_stats.items():
        if len(stats['win_probs']) > 0:  # Only print if we have data for this game
            avg_win_prob = sum(stats['win_probs']) / len(stats['win_probs'])
            actual_win_pct = stats['team_wins'] / len(stats['win_probs']) if len(stats['win_probs']) > 0 else 0
            print(f"Game {game_num}: Avg predicted home win prob: {avg_win_prob:.4f}, Actual home win rate: {actual_win_pct:.4f} ({stats['team_wins']}/{len(stats['win_probs'])})")
=======
    elapsed = stop_time - start_time
    print('Finished {} simulations in {} seconds'.format(num_sims, round(elapsed, 2)))
    print('Time per simulation: {} seconds'.format(round(elapsed / num_sims, 2)))
>>>>>>> 7677033e
    print()

    playoff_results_over_sims = {team: {} for team in teams}
    season_results_over_sims = {team: {'wins': [], 'losses': []} for team in teams}
    seed_results_over_sims = {team: {'seed': []} for team in teams}
    for result in output:
        wins_dict, losses_dict, playoff_results, seeds = result['wins_dict'], result['losses_dict'], result['playoff_results'], result['seeds']
        for round, team_list in playoff_results.items():
            for team in team_list:
                if team not in playoff_results_over_sims:
                    playoff_results_over_sims[team] = {}
                if round not in playoff_results_over_sims[team]:
                    playoff_results_over_sims[team][round] = 0
                playoff_results_over_sims[team][round] += 1
                
        for team, seed in seeds.items():
            seed_results_over_sims[team]['seed'].append(seed)
        write_seed_report(seed_results_over_sims)

        for team, wins in wins_dict.items():
            season_results_over_sims[team]['wins'].append(wins)
        for team, losses in losses_dict.items():
            season_results_over_sims[team]['losses'].append(losses)

    sim_report_df = get_sim_report(season_results_over_sims, playoff_results_over_sims, num_sims)
    return sim_report_df<|MERGE_RESOLUTION|>--- conflicted
+++ resolved
@@ -672,12 +672,7 @@
                 game_date += datetime.timedelta(days=3)
 
         if num_games_added:
-<<<<<<< HEAD
-            print("Simulating NBA Finals games...")
-            self.update_data(games_on_date=self.future_games[-num_games_added:])
-=======
             self.update_data(games_on_date=self.future_games.tail(num_games_added))
->>>>>>> 7677033e
             for dt in sorted(new_dates):
                 self.simulate_day(dt, dt + datetime.timedelta(days=3), 1)
 
@@ -1189,7 +1184,6 @@
                             finals_game_stats[game_num]['team_wins'] += 1
 
     stop_time = time.time()
-<<<<<<< HEAD
     print('Finished {} simulations in {} seconds'.format(num_sims, stop_time - start_time, 2))
     print('Time per simulation: {} seconds'.format((stop_time - start_time) / num_sims, 2))
     
@@ -1200,11 +1194,6 @@
             avg_win_prob = sum(stats['win_probs']) / len(stats['win_probs'])
             actual_win_pct = stats['team_wins'] / len(stats['win_probs']) if len(stats['win_probs']) > 0 else 0
             print(f"Game {game_num}: Avg predicted home win prob: {avg_win_prob:.4f}, Actual home win rate: {actual_win_pct:.4f} ({stats['team_wins']}/{len(stats['win_probs'])})")
-=======
-    elapsed = stop_time - start_time
-    print('Finished {} simulations in {} seconds'.format(num_sims, round(elapsed, 2)))
-    print('Time per simulation: {} seconds'.format(round(elapsed / num_sims, 2)))
->>>>>>> 7677033e
     print()
 
     playoff_results_over_sims = {team: {} for team in teams}
