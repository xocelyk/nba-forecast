import datetime
import random
import time
from random import choice

import numpy as np
import pandas as pd

import utils

class MarginModel:
    """
    Represents the predictive model used for scoring margin.
    """
    def __init__(
        self,
        margin_model,
        margin_model_resid_mean,
        margin_model_resid_std,
        num_games_to_std_margin_model_resid
    ):
        self.margin_model = margin_model
        self.resid_std = margin_model_resid_std
        self.num_games_to_std_margin_model_resid = num_games_to_std_margin_model_resid
        self.resid_mean = margin_model_resid_mean


class Season:
<<<<<<< HEAD
    """
    Manages the state of an NBA season simulation including regular-season games,
    playoff games, team ratings, and the logic for simulating each day.
    """
    def __init__(
        self,
        year,
        completed_games,
        future_games,
        margin_model,
        mean_pace,
        std_pace,
        sim_date_increment=1
    ):
=======
    def __init__(self, year, completed_games, future_games, margin_model, win_prob_model, mean_pace, std_pace, sim_date_increment=1):
>>>>>>> 147ee11f
        self.year = year
        self.completed_games = completed_games.copy()
        self.future_games = future_games.copy()
        self.margin_model = margin_model
<<<<<<< HEAD
        self.mean_pace = mean_pace
        self.std_pace = std_pace
        self.sim_date_increment = sim_date_increment

        self._initialize_team_data()
        self._initialize_games_data()

        self.em_ratings = utils.get_em_ratings(
            self.completed_games,
            names=self.teams,
            num_epochs=20
        )

=======
        self.win_prob_model = win_prob_model
        self.teams = self.teams()
        self.mean_pace = mean_pace
        self.std_pace = std_pace
        self.update_counter = 1
        self.update_every = 1
        # pace of future games is not deterministic, assume gaussian distribution
        # also assuming that pace is normally distributed for completed games, have not scraped pace for all past games and now rate limited, so more difficult
        self.future_games['pace'] = [np.random.normal(self.mean_pace, self.std_pace) for _ in range(len(self.future_games))]
        self.completed_games['pace'] = [np.random.normal(self.mean_pace, self.std_pace) for _ in range(len(self.completed_games))]
        self.em_ratings = utils.get_em_ratings(self.completed_games, names=self.teams)
>>>>>>> 147ee11f
        self.time = time.time()
        self.win_total_futures = self.get_win_total_futures()
        self.last_year_ratings = self.get_last_year_ratings()
        self.last_n_games_adj_margins = self.init_last_n_games_adj_margins()
        self.team_last_adj_margin_dict = {
            team: np.mean(self.last_n_games_adj_margins[team][:1])
            if len(self.last_n_games_adj_margins[team]) >= 1 else 0
            for team in self.teams
        }

        self.update_counter = 0
        self.update_every = 2
        self.last_game_stats_dict = None
        self.end_season_standings = None
        self.regular_season_win_loss_report = None

    def _initialize_team_data(self):
        """
        Adds winner_name and team_win columns to completed_games.
        Adds a placeholder winner_name to future_games.
        Determines the set of teams involved.
        """
        self.completed_games["winner_name"] = self.completed_games.apply(
            lambda row: row["team"] if row["margin"] > 0 else row["opponent"],
            axis=1
        )
        self.completed_games["team_win"] = self.completed_games.apply(
            lambda row: 1 if row["margin"] > 0 else 0,
            axis=1
        )

        self.future_games["winner_name"] = np.nan
        self.teams = self._get_teams()

    def _initialize_games_data(self):
        """
        Performs initial setup for pace columns and most recent game date columns.
        """
        # Pace of future games is not deterministic; assume Gaussian distribution.
        self.future_games["pace"] = [
            np.random.normal(self.mean_pace, self.std_pace)
            for _ in range(len(self.future_games))
        ]
        self.completed_games["pace"] = [
            np.random.normal(self.mean_pace, self.std_pace)
            for _ in range(len(self.completed_games))
        ]

        # Dictionary of most recent game dates for each team.
        self.most_recent_game_date_dict = self.get_most_recent_game_date_dict()

        self.future_games["team_most_recent_game_date"] = self.future_games.apply(
            lambda row: self.most_recent_game_date_dict.get(row["team"]),
            axis=1
        )
        self.future_games["opponent_most_recent_game_date"] = self.future_games.apply(
            lambda row: self.most_recent_game_date_dict.get(row["opponent"]),
            axis=1
        )

        self.future_games[
            "team_days_since_most_recent_game"
        ] = self.future_games.apply(
            lambda row: 10 if row["team_most_recent_game_date"] is None
            else (row["date"] - row["team_most_recent_game_date"]).days,
            axis=1
        )
        self.future_games[
            "opponent_days_since_most_recent_game"
        ] = self.future_games.apply(
            lambda row: 10 if row["opponent_most_recent_game_date"] is None
            else (row["date"] - row["opponent_most_recent_game_date"]).days,
            axis=1
        )

    def _get_teams(self):
        """
        Returns all teams that appear in either completed or future games.
        """
        return sorted(list(set(
            self.completed_games["team"].unique().tolist()
            + self.future_games["team"].unique().tolist()
        )))

    def get_most_recent_game_date_dict(self, cap=10):
        """
        Creates and returns a dict of team -> most recent game date in the completed games.
        If no completed game is available for a team, maps to None.
        """
        most_recent_game_date_dict = {}
        for team in self.teams:
            team_data = self.completed_games.loc[
                (self.completed_games["team"] == team)
                | (self.completed_games["opponent"] == team)
            ]
            if len(team_data) == 0:
                most_recent_game_date_dict[team] = None
            else:
                team_data = team_data.sort_values(by="date", ascending=False)
                most_recent_game_date = team_data.iloc[0]["date"]
                most_recent_game_date_dict[team] = most_recent_game_date
        return most_recent_game_date_dict

    def init_last_n_games_adj_margins(self):
        """
        Sets up a dictionary of team -> list of adjusted margins for that team's past games.
        Uses earliest games first, then consecutive to most recent.
        """
        completed_games = self.completed_games.copy()
        completed_games.sort_values(by="date", ascending=True, inplace=True)
        res = {}

        for team in self.teams:
            team_data = completed_games[
                (completed_games["team"] == team)
                | (completed_games["opponent"] == team)
            ].sort_values(by="date", ascending=True)

            # Create duplicated view of each game with vantage of 'team'
            team_data = utils.duplicate_games(team_data)
            team_data = team_data[team_data["team"] == team]

            team_data["team_adj_margin"] = team_data.apply(
                lambda x: x["margin"] + x["opponent_rating"] - utils.HCA,
                axis=1
            )

            if len(team_data) == 0:
                team_adj_margins = []
            else:
                team_adj_margins = team_data["team_adj_margin"].tolist()

            res[team] = team_adj_margins

        return res

    def get_random_pace(self):
        """Returns a random pace value given our normal distribution assumption."""
        return np.random.normal(self.mean_pace, self.std_pace)

    def get_win_total_futures(self):
        """
        Returns a dictionary {team: team_win_total_future} using both completed and future games.
        """
        all_games = pd.concat([self.completed_games, self.future_games])
        win_total_futures = {}

        for team in self.teams:
            # Take the first relevant row's 'team_win_total_future' as that team's future
            first_future = all_games.loc[
                all_games["team"] == team, "team_win_total_future"
            ].iloc[0]
            win_total_futures[team] = first_future

        return win_total_futures

    def get_last_year_ratings(self):
        """
        Returns a dict {team: last_year_team_rating} by looking at available game data.
        """
        last_year_ratings = {}
        all_games = pd.concat([self.completed_games, self.future_games])

        for team in self.teams:
            first_rating = all_games.loc[
                all_games["team"] == team, "last_year_team_rating"
            ].iloc[0]
            last_year_ratings[team] = first_rating

        return last_year_ratings

    def simulate_season(self):
        """
        Main driver that goes day by day from the earliest future game date
        until season_stop_date, simulating all games on each day.
        """
        season_stop_date = datetime.date(2025, 4, 14)
        date_increment = self.sim_date_increment
        min_date = self.future_games["date"].min()
        max_date = season_stop_date

        if min_date > max_date:
            return

        daterange = [min_date]
        while daterange[-1] <= max_date:
            daterange.append(daterange[-1] + datetime.timedelta(days=1))

        for date in daterange[::date_increment]:
            start_date = date
            end_date = date + datetime.timedelta(days=date_increment)
            self.simulate_day(start_date, end_date, date_increment)

<<<<<<< HEAD
=======
    def get_team_last_games(self):
        teams_last_games_dict = {}
        for team in self.teams:
            team_last_games = utils.duplicate_games(self.completed_games)
            team_last_games = team_last_games.loc[team_last_games['team'] == team]
            team_last_games.sort_values(by='date', ascending=False, inplace=True)
            team_last_game = team_last_games.iloc[0]
            teams_last_games_dict[team] = team_last_game
        return teams_last_games_dict

    def update_data(self, games_on_date=None):
        # TODO: last_n_games should be based on em_ratings calculated from the most recent data
        # After playing a series of games (e.g. a day), update the ratings for each team
        if self.future_games.empty:
            return
        if games_on_date is None:
            games_on_date = self.future_games[self.future_games['completed'] == True]
    
        last_10_games_dict = {team: np.mean(self.last_n_games_adj_margins[team][-10:]) if len(self.last_n_games_adj_margins[team]) >= 10 else 0 for team in self.teams}
        last_5_games_dict = {team: np.mean(self.last_n_games_adj_margins[team][-5:]) if len(self.last_n_games_adj_margins[team]) >= 5 else 0 for team in self.teams}
        last_3_games_dict = {team: np.mean(self.last_n_games_adj_margins[team][-3:]) if len(self.last_n_games_adj_margins[team]) >= 3 else 0 for team in self.teams}
        last_1_games_dict = {team: np.mean(self.last_n_games_adj_margins[team][-1:]) if len(self.last_n_games_adj_margins[team]) >= 1 else 0 for team in self.teams}

        self.future_games['team_last_10_rating'] = self.future_games['team'].map(last_10_games_dict)
        self.future_games['opponent_last_10_rating'] = self.future_games['opponent'].map(last_10_games_dict)

        self.future_games['team_last_5_rating'] = self.future_games['team'].map(last_5_games_dict)
        self.future_games['opponent_last_5_rating'] = self.future_games['opponent'].map(last_5_games_dict)

        self.future_games['team_last_3_rating'] = self.future_games['team'].map(last_3_games_dict)
        self.future_games['opponent_last_3_rating'] = self.future_games['opponent'].map(last_3_games_dict)

        self.future_games['team_last_1_rating'] = self.future_games['team'].map(last_1_games_dict)
        self.future_games['opponent_last_1_rating'] = self.future_games['opponent'].map(last_1_games_dict)

        if self.update_counter is not None:
            self.update_counter += 1
            if self.update_counter % self.update_every == 0:
                self.em_ratings = utils.get_em_ratings(self.completed_games, names=self.teams)

        self.future_games['team_rating'] = self.future_games['team'].map(self.em_ratings)
        self.future_games['opponent_rating'] = self.future_games['opponent'].map(self.em_ratings)

        self.future_games['team_days_since_most_recent_game'] = self.future_games.apply(lambda row: 10 if self.most_recent_game_date_dict[row['team']] is None else min(int((row['date'] - self.most_recent_game_date_dict[row['team']]).days), 10), axis=1)
        self.future_games['opponent_days_since_most_recent_game'] = self.future_games.apply(lambda row: 10 if self.most_recent_game_date_dict[row['opponent']] is None else min(int((row['date'] - self.most_recent_game_date_dict[row['opponent']]).days), 10), axis=1)

        # this is necessary for games that we create, e.g. playoff games
        if self.future_games['last_year_team_rating'].isnull().any():
            self.future_games['last_year_team_rating'] = self.future_games['team'].map(self.last_year_ratings)
            self.future_games['last_year_opponent_rating'] = self.future_games['opponent'].map(self.last_year_ratings)

        if self.future_games['team_win_total_future'].isnull().any():
            self.future_games['team_win_total_future'] = self.future_games['team'].map(self.win_total_futures)
            self.future_games['opponent_win_total_future'] = self.future_games['opponent'].map(self.win_total_futures)

        if self.future_games['num_games_into_season'].isnull().any():
            # this only works for playoffs
            self.future_games['num_games_into_season'].fillna(len(self.completed_games), inplace=True)

        if self.future_games['pace'].isnull().any():
            self.future_games['pace'] = [self.get_random_pace() for _ in range(len(self.future_games))]


>>>>>>> 147ee11f
    def simulate_day(self, start_date, end_date, date_increment=1):
        """
        Simulates all games that happen in the date range [start_date, end_date).
        Moves the played games from future_games to completed_games. Then updates data.
        """
        games_on_date = self.future_games[
            (self.future_games["date"] < end_date)
            & (self.future_games["date"] >= start_date)
        ]
        if games_on_date.empty:
            return

        # Simulate each game
        games_on_date = games_on_date.apply(self.simulate_game, axis=1)

        # Move those newly completed games to completed_games
        self.completed_games = pd.concat([self.completed_games, games_on_date], axis=0)
<<<<<<< HEAD
        self.future_games = self.future_games[
            ~self.future_games.index.isin(self.completed_games.index)
        ]

        # If all future games are completed, nothing else to do
        if self.future_games.empty:
            return

        # Update ratings, margins, etc.
=======
        # drop the simulated games from future_games using their original indices
        self.future_games = self.future_games.drop(games_on_date.index)
        if self.future_games.empty:
            return
        self.trim_decided_playoff_series_games()
>>>>>>> 147ee11f
        self.update_data(games_on_date=games_on_date)

    def update_data(self, games_on_date=None):
        """
        Updates ratings, last_n_games data, and several columns in the future_games DataFrame.
        """
        if self.future_games.empty:
            return

        if games_on_date is None:
            games_on_date = self.future_games[self.future_games["completed"] == True]

        # Prepare rolling average margins
        last_10_games_dict = {
            team: np.mean(self.last_n_games_adj_margins[team][-10:])
            if len(self.last_n_games_adj_margins[team]) >= 10 else 0
            for team in self.teams
        }
        last_5_games_dict = {
            team: np.mean(self.last_n_games_adj_margins[team][-5:])
            if len(self.last_n_games_adj_margins[team]) >= 5 else 0
            for team in self.teams
        }
        last_3_games_dict = {
            team: np.mean(self.last_n_games_adj_margins[team][-3:])
            if len(self.last_n_games_adj_margins[team]) >= 3 else 0
            for team in self.teams
        }
        last_1_games_dict = {
            team: np.mean(self.last_n_games_adj_margins[team][-1:])
            if len(self.last_n_games_adj_margins[team]) >= 1 else 0
            for team in self.teams
        }

        # Map rolling averages back to self.future_games
        self.future_games["team_last_10_rating"] = self.future_games["team"].map(
            last_10_games_dict
        )
        self.future_games["opponent_last_10_rating"] = self.future_games[
            "opponent"
        ].map(last_10_games_dict)

        self.future_games["team_last_5_rating"] = self.future_games["team"].map(
            last_5_games_dict
        )
        self.future_games["opponent_last_5_rating"] = self.future_games[
            "opponent"
        ].map(last_5_games_dict)

        self.future_games["team_last_3_rating"] = self.future_games["team"].map(
            last_3_games_dict
        )
        self.future_games["opponent_last_3_rating"] = self.future_games[
            "opponent"
        ].map(last_3_games_dict)

        self.future_games["team_last_1_rating"] = self.future_games["team"].map(
            last_1_games_dict
        )
        self.future_games["opponent_last_1_rating"] = self.future_games[
            "opponent"
        ].map(last_1_games_dict)

        # Update EM ratings occasionally
        if self.update_counter is not None:
            self.update_counter += 1
            if self.update_counter % self.update_every == 0:
                # Recompute the ratings from the completed games
                self.em_ratings = utils.get_em_ratings(
                    self.completed_games,
                    names=self.teams,
                    num_epochs=20
                )

        # Map the updated rating columns to future games
        self.future_games["team_rating"] = self.future_games["team"].map(self.em_ratings)
        self.future_games["opponent_rating"] = self.future_games["opponent"].map(
            self.em_ratings
        )

        # Recompute days since the most recent game
        self.future_games["team_days_since_most_recent_game"] = self.future_games.apply(
            lambda row: 10
            if self.most_recent_game_date_dict[row["team"]] is None
            else min(int((row["date"] - self.most_recent_game_date_dict[row["team"]]).days), 10),
            axis=1
        )
        self.future_games["opponent_days_since_most_recent_game"] = self.future_games.apply(
            lambda row: 10
            if self.most_recent_game_date_dict[row["opponent"]] is None
            else min(int((row["date"] - self.most_recent_game_date_dict[row["opponent"]]).days), 10),
            axis=1
        )

        # Ensure last_year_team_rating, last_year_opponent_rating are filled
        if self.future_games["last_year_team_rating"].isnull().any():
            self.future_games["last_year_team_rating"] = self.future_games["team"].map(
                self.last_year_ratings
            )
            self.future_games["last_year_opponent_rating"] = self.future_games[
                "opponent"
            ].map(self.last_year_ratings)

        # Ensure team_win_total_future columns are filled
        if self.future_games["team_win_total_future"].isnull().any():
            self.future_games["team_win_total_future"] = self.future_games["team"].map(
                self.win_total_futures
            )
            self.future_games["opponent_win_total_future"] = self.future_games[
                "opponent"
            ].map(self.win_total_futures)

        # If num_games_into_season is missing, fill with the total completed so far
        if self.future_games["num_games_into_season"].isnull().any():
            self.future_games["num_games_into_season"].fillna(
                len(self.completed_games),
                inplace=True
            )

        # If pace is missing, generate it
        if self.future_games["pace"].isnull().any():
            self.future_games["pace"] = [
                self.get_random_pace() for _ in range(len(self.future_games))
            ]

    def simulate_game(self, row):
        """
        Simulates a single game according to our margin model, including random noise.
        Records which team won (team_win), the final margin, and updates that row accordingly.
        """
        team = row["team"]
        opponent = row["opponent"]
        num_games_into_season = row["num_games_into_season"]

        # Prepare dataset to feed model
        train_data = self.get_game_data(row)
        expected_margin = self.margin_model.margin_model.predict(train_data)[0]
<<<<<<< HEAD
=======
        # Add normally distributed noise based on how deep we are into the season
>>>>>>> 147ee11f
        noise = np.random.normal(
            0, self.margin_model.num_games_to_std_margin_model_resid(num_games_into_season)
        )
        margin = noise + expected_margin
<<<<<<< HEAD
=======
        team_win = int(margin > 0)
        # Use the trained win probability model for reporting only; outcome is
        # determined solely by the noisy margin above
        win_prob = self.win_prob_model.predict_proba(np.array([[expected_margin]]))[:, 1][0]
        
        # Debug logging for playoff games
        if row.get('playoff_label'):
            print(f"\n=== PLAYOFF GAME: {team} vs {opponent} ({row['playoff_label']}) ===")
            print(f"Expected margin: {expected_margin:.2f}")
            print(f"Added noise: {noise:.2f}")
            print(f"Final margin: {margin:.2f}")
            print(f"Win probability for {team}: {win_prob:.4f}")
            print(f"Winner: {team if team_win else opponent}")
            
            print("\nKey Model Inputs:")
            print(f"  Team rating: {row['team_rating']:.1f} vs Opponent rating: {row['opponent_rating']:.1f}")
            print(f"  Team L10 rating: {row['team_last_10_rating']:.1f} vs Opponent L10 rating: {row['opponent_last_10_rating']:.1f}")
            print(f"  Team L5 rating: {row['team_last_5_rating']:.1f} vs Opponent L5 rating: {row['opponent_last_5_rating']:.1f}")
            print(f"  Team L3 rating: {row['team_last_3_rating']:.1f} vs Opponent L3 rating: {row['opponent_last_3_rating']:.1f}")
            print(f"  Days rest: Team {row['team_days_since_most_recent_game']:.1f}, Opponent {row['opponent_days_since_most_recent_game']:.1f}")
            print(f"  Games into season: {num_games_into_season}")
            print("")
            
        row['completed'] = True
        row['team_win'] = team_win
        row['margin'] = margin
        row['winner_name'] = team if team_win else opponent
>>>>>>> 147ee11f

        team_win = int(margin > 0)
        row["completed"] = True
        row["team_win"] = team_win
        row["margin"] = margin
        row["winner_name"] = team if team_win else opponent

        # Track adjusted margins
        team_adj_margin = row["margin"] + row["opponent_rating"] - utils.HCA
        opponent_adj_margin = -row["margin"] + row["team_rating"] + utils.HCA
        self.last_n_games_adj_margins[team].append(team_adj_margin)
        self.last_n_games_adj_margins[opponent].append(opponent_adj_margin)

        # Update "most recent date" for both teams
        self.most_recent_game_date_dict[team] = row["date"]
        self.most_recent_game_date_dict[opponent] = row["date"]

        return row

    def get_game_data(self, row):
        """
        Assembles a single-row DataFrame that the margin_model can consume
        to predict the margin. This uses many of the columns from row.
        """
        team_rating = row["team_rating"]
        opp_rating = row["opponent_rating"]
        last_year_team_rating = row["last_year_team_rating"]
        last_year_opp_rating = row["last_year_opponent_rating"]
        num_games_into_season = row["num_games_into_season"]
        team_last_10_rating = row["team_last_10_rating"]
        opponent_last_10_rating = row["opponent_last_10_rating"]
        team_last_5_rating = row["team_last_5_rating"]
        opponent_last_5_rating = row["opponent_last_5_rating"]
        team_last_3_rating = row["team_last_3_rating"]
        opponent_last_3_rating = row["opponent_last_3_rating"]
        team_last_1_rating = row["team_last_1_rating"]
        opponent_last_1_rating = row["opponent_last_1_rating"]
        team_win_total_future = row["team_win_total_future"]
        opponent_win_total_future = row["opponent_win_total_future"]
        team_days_since_most_recent_game = row["team_days_since_most_recent_game"]
        opponent_days_since_most_recent_game = row["opponent_days_since_most_recent_game"]

        data = pd.DataFrame([[
            team_rating,
            opp_rating,
            team_win_total_future,
            opponent_win_total_future,
            last_year_team_rating,
            last_year_opp_rating,
            num_games_into_season,
            team_last_10_rating,
            opponent_last_10_rating,
            team_last_5_rating,
            opponent_last_5_rating,
            team_last_3_rating,
            opponent_last_3_rating,
            team_last_1_rating,
            opponent_last_1_rating,
            team_days_since_most_recent_game,
            opponent_days_since_most_recent_game
        ]], columns=[
            "team_rating",
            "opponent_rating",
            "team_win_total_future",
            "opponent_win_total_future",
            "last_year_team_rating",
            "last_year_opponent_rating",
            "num_games_into_season",
            "team_last_10_rating",
            "opponent_last_10_rating",
            "team_last_5_rating",
            "opponent_last_5_rating",
            "team_last_3_rating",
            "opponent_last_3_rating",
            "team_last_1_rating",
            "opponent_last_1_rating",
            "team_days_since_most_recent_game",
            "opponent_days_since_most_recent_game"
        ])
        return data

    def get_win_loss_report(self):
        """
        Returns a dictionary mapping each team -> [wins, losses]
        based on all completed games so far.
        """
        record_by_team = {team: [0, 0] for team in self.teams}
        for _, game in self.completed_games.iterrows():
            if game["team_win"]:
                record_by_team[game["team"]][0] += 1
                record_by_team[game["opponent"]][1] += 1
            else:
                record_by_team[game["team"]][1] += 1
                record_by_team[game["opponent"]][0] += 1
        return record_by_team

    def get_most_recent_game_date_for_team(self, team):
        """
        Returns the most recent game date for the given team,
        or None if not available.
        """
        return self.most_recent_game_date_dict.get(team)
    
    def get_playoff_games_completed(self, playoff_start_date):
        playoff_games = self.completed_games[self.completed_games['date'] >= playoff_start_date]
        # drop duplicate entries in playoff_games
        # TODO: there are duplicate entires in the playoffs for some reason, not sure where this comes from
        playoff_games = playoff_games.drop_duplicates(subset=['team', 'opponent', 'date'], keep='first')
        return playoff_games

    
    def get_cur_playoff_results(self, playoff_start_date):
        results = {i:{} for i in range(4)}#{round: [{team: [opponent, wins, losses]}]}
        playoff_games = self.get_playoff_games_completed(playoff_start_date)
        for team in self.teams:
            if team not in playoff_games['team'].unique() and team not in playoff_games['opponent'].unique():
                continue
            team_playoff_games = playoff_games[(playoff_games['team'] == team) | (playoff_games['opponent'] == team)]
            duped_games = utils.duplicate_games(team_playoff_games)
            # find all the unique opponents the team played and sort them by date. first is the first round opponent, second is the second round opponent, etc.
            opponents = duped_games['opponent'].unique()
            opponents = sorted(opponents, key=lambda x: duped_games[duped_games['opponent'] == x].iloc[0]['date'])
            opponents = [opponent for opponent in opponents if opponent != team]
            for idx, opponent in enumerate(opponents):
                team_opponent_games = duped_games[(duped_games['opponent'] == opponent) & (duped_games['team'] == team)]
                series_team_wins = team_opponent_games['team_win'].sum()
                series_opponent_wins = len(team_opponent_games) - series_team_wins
                if idx not in results:
                    results[idx] = {}
                results[idx][team] = [opponent, series_team_wins, series_opponent_wins]
        return results

    def playoffs(self):
        """
        Main entry to begin playoff simulations after the regular season.
        Returns a dictionary containing results for each playoff round.
        """
        playoff_results = {
            "playoffs": [],
            "second_round": [],
            "conference_finals": [],
            "finals": [],
            "champion": []
        }
        win_loss_report = self.get_win_loss_report()
        self.regular_season_win_loss_report = win_loss_report

        ec_standings, wc_standings = self.get_playoff_standings(win_loss_report)
        self.end_season_standings = {}
        for _, row in ec_standings.iterrows():
            self.end_season_standings[row["team"]] = row["seed"]
        for _, row in wc_standings.iterrows():
            self.end_season_standings[row["team"]] = row["seed"]

        self.future_games["playoff_label"] = None
        self.future_games["winner_name"] = None
        self.completed_games["playoff_label"] = None
        self.completed_games["winner_name"] = None

<<<<<<< HEAD
        east_seeds, west_seeds = self.play_in(ec_standings, wc_standings)
        self.seeds = {**{team: seed for seed, team in east_seeds.items()},
                      **{team: seed for seed, team in west_seeds.items()}}
=======
        # east_seeds, west_seeds = self.play_in(ec_standings, wc_standings)
        
        # determine seeding directly from the simulated regular-season standings
        # east_teams = ec_standings['team'].tolist()[:8]
        # west_teams = wc_standings['team'].tolist()[:8]
        
        east_teams = ["CLE", "BOS", "NYK", "IND", "MIL", "DET", "ORL", "MIA"]
        west_teams = ["OKC", "HOU", "LAL", "DEN", "LAC", "MIN", "GSW", "MEM"]
        
        east_seeds = {seed: team for seed, team in enumerate(east_teams, 1)}
        west_seeds = {seed: team for seed, team in enumerate(west_teams, 1)}
        
        self.seeds = {}
        for seed, team in east_seeds.items():
            self.seeds[team] = seed
        for seed, team in west_seeds.items():
            self.seeds[team] = seed
>>>>>>> 147ee11f

        east_alive = list(east_seeds.values())
        west_alive = list(west_seeds.values())
        playoff_results["playoffs"] = east_alive + west_alive

<<<<<<< HEAD
        # Start date for playoffs
        playoff_start_date = datetime.date(2025, 4, 20)
=======
        # playoff start date is 4/20/2025
        playoff_start_date = datetime.date(2025, 4, 19)
>>>>>>> 147ee11f
        cur_playoff_results = self.get_cur_playoff_results(playoff_start_date)

        # Clear all future games beyond playoff_start_date
        self.future_games = self.future_games[self.future_games["date"] < playoff_start_date]

        # Simulate first round
        east_seeds, west_seeds = self.first_round(east_seeds, west_seeds, cur_playoff_results)
        east_alive = list(east_seeds.values())
        west_alive = list(west_seeds.values())
        playoff_results["second_round"] = east_alive + west_alive

        # Simulate second round
        east_seeds, west_seeds = self.second_round(east_seeds, west_seeds, cur_playoff_results)
        east_alive = list(east_seeds.values())
        west_alive = list(west_seeds.values())
        playoff_results["conference_finals"] = east_alive + west_alive

        # Simulate conference finals
        e1, w1 = self.conference_finals(east_seeds, west_seeds, cur_playoff_results)
        playoff_results["finals"] = [e1, w1]

        # Random assignment for home court if a tie in seed or record
        if choice([True, False]):
            team1, team2 = e1, w1
        else:
            team1, team2 = w1, e1

        # Simulate finals
        champ = self.finals(team1, team2, cur_playoff_results)
        playoff_results["champion"] = [champ]
        return playoff_results

    def first_round(self, east_seeds, west_seeds, cur_playoff_results):
        round_num = 0
        matchups = {'E_1_8': [east_seeds[1], east_seeds[8]],
                    'E_4_5': [east_seeds[4], east_seeds[5]],
                    'E_2_7': [east_seeds[2], east_seeds[7]],
                    'E_3_6': [east_seeds[3], east_seeds[6]],
                    'W_1_8': [west_seeds[1], west_seeds[8]],
                    'W_4_5': [west_seeds[4], west_seeds[5]],
                    'W_2_7': [west_seeds[2], west_seeds[7]],
                    'W_3_6': [west_seeds[3], west_seeds[6]]}

        new_dates         = set()
        team1_home_map     = {0: True, 1: True, 2: False, 3: False, 4: True, 5: False, 6: True}
        num_games_added   = 0
        playoff_completed = self.get_playoff_games_completed(datetime.date(2025, 4, 19))

        for label, (team1, team2) in matchups.items():

            # ---------------- current series status -----------------
            if team1 in cur_playoff_results[round_num]:
                wins, losses = cur_playoff_results[round_num][team1][1:]
            else:                       # no games yet played
                wins, losses = 0, 0

            # remove already-played games from `future_games`
            for idx, game in playoff_completed.iterrows():
                if ((game['team'] == team1) & (game['opponent'] == team2)) or \
                   ((game['team'] == team2) & (game['opponent'] == team1)):
                    game['playoff_label'] = label
                    self.completed_games.loc[idx] = game

            # ---------------- how many still needed? ----------------
            rem_games = Season.remaining_games_in_best_of_7(wins, losses)
            if rem_games == 0:        # series already finished – nothing to schedule
                continue

            # first un-played game's date
            game_date         = self.get_next_date(day_increment=3)
            num_games_played  = wins + losses

            for i in range(rem_games):
                g_idx       = num_games_played + i      # 0-based index within the series
                team1_home  = team1_home_map[g_idx]
                new_dates.add(game_date)

                if team1_home:
                    self.append_future_game(self.future_games, game_date, team1, team2, label)
                else:
                    self.append_future_game(self.future_games, game_date, team2, team1, label)

                num_games_added += 1
                game_date += datetime.timedelta(days=3)

        self.update_data(games_on_date=self.future_games.tail(num_games_added))
        
        for date in sorted(list(new_dates)):
            self.simulate_day(date, date + datetime.timedelta(days=3), 1)

        e1 = self.get_series_winner('E_1_8')
        e2 = self.get_series_winner('E_2_7')
        e3 = self.get_series_winner('E_3_6')
        e4 = self.get_series_winner('E_4_5')

        w1 = self.get_series_winner('W_1_8')
        w2 = self.get_series_winner('W_2_7')
        w3 = self.get_series_winner('W_3_6')
        w4 = self.get_series_winner('W_4_5')

        if self.seeds[e1] > self.seeds[e4]:
            e1, e4 = e4, e1
        if self.seeds[e2] > self.seeds[e3]:
            e2, e3 = e3, e2
        
        if self.seeds[w1] > self.seeds[w4]:
            w1, w4 = w4, w1
        if self.seeds[w2] > self.seeds[w3]:
            w2, w3 = w3, w2

        east_seeds = {1: e1, 2: e2, 3: e3, 4: e4}
        west_seeds = {1: w1, 2: w2, 3: w3, 4: w4}

        return east_seeds, west_seeds

    def second_round(self, east_seeds, west_seeds, cur_playoff_results):
        round_num = 1
        matchups = {
            'E_1_4': (east_seeds[1], east_seeds[4]),
            'E_2_3': (east_seeds[2], east_seeds[3]),
            'W_1_4': (west_seeds[1], west_seeds[4]),
            'W_2_3': (west_seeds[2], west_seeds[3]),
        }

        new_dates           = set()
        team1_home_map      = {0: True, 1: True, 2: False, 3: False,
                               4: True, 5: False, 6: True}
        num_games_added     = 0
        playoff_completed   = self.get_playoff_games_completed(
                                  datetime.date(2025, 4, 20))

        for label, (team1, team2) in matchups.items():

            # ---------------- current series status -----------------
            if team1 in cur_playoff_results[round_num]:
                wins, losses = cur_playoff_results[round_num][team1][1:]
            else:
                wins, losses = 0, 0

            # already-played games → completed_games
            for idx, game in playoff_completed.iterrows():
                if ((game['team'] == team1 and game['opponent'] == team2) or
                    (game['team'] == team2 and game['opponent'] == team1)):
                    game['playoff_label'] = label
                    self.completed_games.loc[idx] = game

            # ---------------- how many still needed? ----------------
            rem_games = Season.remaining_games_in_best_of_7(wins, losses)

            game_date        = self.get_next_date(day_increment=3)
            num_played_sofar = wins + losses

            for i in range(rem_games):
                g_idx      = num_played_sofar + i
                team1_home = team1_home_map[g_idx]
                new_dates.add(game_date)

                if team1_home:
                    self.append_future_game(self.future_games, game_date,
                                            team1, team2, label)
                else:
                    self.append_future_game(self.future_games, game_date,
                                            team2, team1, label)

                num_games_added += 1
                game_date += datetime.timedelta(days=3)

        # -------------- SIMULATE anything we just added -------------
        if num_games_added:
            self.update_data(games_on_date=self.future_games.tail(num_games_added))
            for dt in sorted(new_dates):
                self.simulate_day(dt, dt + datetime.timedelta(days=3), 1)

        # -------------- figure out who advanced ---------------------
        e1 = self.get_series_winner('E_1_4')
        e2 = self.get_series_winner('E_2_3')
        w1 = self.get_series_winner('W_1_4')
        w2 = self.get_series_winner('W_2_3')

        if self.seeds[e1] > self.seeds[e2]:
            e1, e2 = e2, e1
        if self.seeds[w1] > self.seeds[w2]:
            w1, w2 = w2, w1

        return {1: e1, 2: e2}, {1: w1, 2: w2}
    
    def conference_finals(self, east_seeds, west_seeds, cur_playoff_results):
        round_num = 2
        matchups = {
            'E_1_2': (east_seeds[1], east_seeds[2]),
            'W_1_2': (west_seeds[1], west_seeds[2]),
        }

        new_dates           = set()
        team1_home_map      = {0: True, 1: True, 2: False, 3: False,
                               4: True, 5: False, 6: True}
        num_games_added     = 0
        playoff_completed   = self.get_playoff_games_completed(
                                  datetime.date(2025, 4, 20))

        for label, (team1, team2) in matchups.items():

            if team1 in cur_playoff_results[round_num]:
                wins, losses = cur_playoff_results[round_num][team1][1:]
            else:
                wins, losses = 0, 0

            for idx, game in playoff_completed.iterrows():
                if ((game['team'] == team1 and game['opponent'] == team2) or
                    (game['team'] == team2 and game['opponent'] == team1)):
                    game['playoff_label'] = label
                    self.completed_games.loc[idx] = game

            rem_games = Season.remaining_games_in_best_of_7(wins, losses)

            game_date        = self.get_next_date(day_increment=3)
            num_played_sofar = wins + losses

            for i in range(rem_games):
                g_idx      = num_played_sofar + i
                team1_home = team1_home_map[g_idx]
                new_dates.add(game_date)

                if team1_home:
                    self.append_future_game(self.future_games, game_date,
                                            team1, team2, label)
                else:
                    self.append_future_game(self.future_games, game_date,
                                            team2, team1, label)

                num_games_added += 1
                game_date += datetime.timedelta(days=3)

        if num_games_added:
            self.update_data(games_on_date=self.future_games.tail(num_games_added))
            for dt in sorted(new_dates):
                self.simulate_day(dt, dt + datetime.timedelta(days=3), 1)

        east_winner = self.get_series_winner('E_1_2')
        west_winner = self.get_series_winner('W_1_2')
        return east_winner, west_winner

    def finals(self, e_1, w_1, cur_playoff_results):
        round_num = 3

        # decide who has home-court
        if self.regular_season_win_loss_report[e_1][0] > self.regular_season_win_loss_report[w_1][0]:
            team1, team2 = e_1, w_1
        elif self.regular_season_win_loss_report[e_1][0] < self.regular_season_win_loss_report[w_1][0]:
            team1, team2 = w_1, e_1
        else:
            team1, team2 = (w_1, e_1) if random.random() > 0.5 else (e_1, w_1)

        print("\n==== NBA FINALS SIMULATION ====")
        print(f"Eastern Champion: {e_1}")
        print(f"Western Champion: {w_1}")
        print(f"Home-court advantage: {team1}\n")
        
        matchups = {'Finals': (team1, team2)}

        new_dates           = set()
        team1_home_map      = {0: True, 1: True, 2: False, 3: False,
                               4: True, 5: False, 6: True}
        num_games_added     = 0
        playoff_completed   = self.get_playoff_games_completed(
                                  datetime.date(2025, 4, 20))

        for label, (team1, team2) in matchups.items():

            if team1 in cur_playoff_results[round_num]:
                wins, losses = cur_playoff_results[round_num][team1][1:]
            else:
                wins, losses = 0, 0

            for idx, game in playoff_completed.iterrows():
                if ((game['team'] == team1 and game['opponent'] == team2) or
                    (game['team'] == team2 and game['opponent'] == team1)):
                    game['playoff_label'] = label
                    self.completed_games.loc[idx] = game

            rem_games = Season.remaining_games_in_best_of_7(wins, losses)

            game_date        = self.get_next_date(day_increment=3)
            num_played_sofar = wins + losses

            for i in range(rem_games):
                g_idx      = num_played_sofar + i
                team1_home = team1_home_map[g_idx]
                new_dates.add(game_date)

                if team1_home:
                    self.append_future_game(self.future_games, game_date,
                                            team1, team2, label)
                else:
                    self.append_future_game(self.future_games, game_date,
                                            team2, team1, label)

                num_games_added += 1
                game_date += datetime.timedelta(days=3)

        if num_games_added:
            self.update_data(games_on_date=self.future_games.tail(num_games_added))
            for dt in sorted(new_dates):
                self.simulate_day(dt, dt + datetime.timedelta(days=3), 1)

        # -------------- pretty print & declare champion -------------
        finals_scores = []
        series_games  = self.completed_games[
            self.completed_games['playoff_label'] == 'Finals'
        ].copy()

        for _, game in series_games.iterrows():
            total_pts  = random.randint(180, 240)
            home_score = int((total_pts + game['margin']) / 2)
            away_score = total_pts - home_score
            finals_scores.append((game['date'], game['team'],
                                  game['opponent'], home_score, away_score))

        print("\nNBA Finals Results:")
        print(f"{team1} vs {team2}")
        print("-----------------")
        for i, (d, h, a, hs, as_) in enumerate(finals_scores, 1):
            print(f"Game {i}: {h} {hs:3} - {a} {as_:3}")
        print()

        champion = self.get_series_winner('Finals')
        print(f"\nNBA Champion: {champion}")
        return champion
    
    def get_series_winner(self, series_label):
        series = self.completed_games[self.completed_games['playoff_label'] == series_label].copy()

        series['winner_name'] = series.apply(
            lambda row: row['team'] if row['team_win'] else row['opponent'], axis=1
        )
        
        wins = series['winner_name'].value_counts()

        if wins.max() < 4:
            raise ValueError(f'Series {series_label} is not finished yet!')

        winner = wins.idxmax()
        w = wins[winner]
        l = len(series) - w

        print('Series:', series_label)
        print('{} vs. {}'.format(series.iloc[0]["team"], series.iloc[0]["opponent"]))
        print(f'Record: {w}-{l}')
        print('Winner:', winner, '\n')
        return winner
                
    def play_in(self, ec_standings, wc_standings):
        [e_1, e_2, e_3, e_4, e_5, e_6, e_7, e_8, e_9, e_10] = ec_standings['team'].values.tolist()[:10]
        [w_1, w_2, w_3, w_4, w_5, w_6, w_7, w_8, w_9, w_10] = wc_standings['team'].values.tolist()[:10]

        # simulate play in round 1
        playin_round_1_date = self.get_next_date(day_increment=3)
        self.append_future_game(self.future_games, date=playin_round_1_date, team=e_7, opponent=e_8, playoff_label='E_P_1')
        self.append_future_game(self.future_games, date=playin_round_1_date, team=e_9, opponent=e_10, playoff_label='E_P_2')
        self.append_future_game(self.future_games, date=playin_round_1_date, team=w_7, opponent=w_8, playoff_label='W_P_1')
        self.append_future_game(self.future_games, date=playin_round_1_date, team=w_9, opponent=w_10, playoff_label='W_P_2')
        self.update_data(games_on_date=self.future_games.tail(4))
        self.simulate_day(playin_round_1_date, playin_round_1_date + datetime.timedelta(days=3), 1)

        assert len(self.future_games) == 0, 'future games not empty'

        # east 7 seed
        E_P_1_winner = self.completed_games[self.completed_games['playoff_label'] == 'E_P_1']['winner_name'].values[0]
        # play in round 2
        E_P_1_loser = self.completed_games[self.completed_games['playoff_label'] == 'E_P_1']['opponent'].values[0] if E_P_1_winner == self.completed_games[self.completed_games['playoff_label'] == 'E_P_1']['team'].values[0] else self.completed_games[self.completed_games['playoff_label'] == 'E_P_1']['team'].values[0]
        
        # play in round 2
        E_P_2_winner = self.completed_games[self.completed_games['playoff_label'] == 'E_P_2']['winner_name'].values[0]
        # eliminated
        E_P_2_loser = self.completed_games[self.completed_games['playoff_label'] == 'E_P_2']['opponent'].values[0] if E_P_2_winner == self.completed_games[self.completed_games['playoff_label'] == 'E_P_2']['team'].values[0] else self.completed_games[self.completed_games['playoff_label'] == 'E_P_2']['team'].values[0]

        # west 7 seed
        W_P_1_winner = self.completed_games[self.completed_games['playoff_label'] == 'W_P_1']['winner_name'].values[0]
        # play in round 2
        W_P_1_loser = self.completed_games[self.completed_games['playoff_label'] == 'W_P_1']['opponent'].values[0] if W_P_1_winner == self.completed_games[self.completed_games['playoff_label'] == 'W_P_1']['team'].values[0] else self.completed_games[self.completed_games['playoff_label'] == 'W_P_1']['team'].values[0]

        # play in round 2
        W_P_2_winner = self.completed_games[self.completed_games['playoff_label'] == 'W_P_2']['winner_name'].values[0]
        # eliminated
        W_P_2_loser = self.completed_games[self.completed_games['playoff_label'] == 'W_P_2']['opponent'].values[0] if W_P_2_winner == self.completed_games[self.completed_games['playoff_label'] == 'W_P_2']['team'].values[0] else self.completed_games[self.completed_games['playoff_label'] == 'W_P_2']['team'].values[0]

        # simulate playin round 2
        playin_round_2_date = self.get_next_date(day_increment=3)
        self.append_future_game(self.future_games, date=playin_round_2_date, team=E_P_1_loser, opponent=E_P_2_winner, playoff_label='E_P_3')
        self.append_future_game(self.future_games, playin_round_2_date, W_P_1_loser, W_P_2_winner, 'W_P_3')
        self.update_data(games_on_date=self.future_games.tail(2))
        self.simulate_day(playin_round_2_date, playin_round_2_date + datetime.timedelta(days=3), 1)

        # east 8 seed
        E_P_3_winner = self.completed_games[self.completed_games['playoff_label'] == 'E_P_3']['winner_name'].values[0]
        E_P_3_loser = self.completed_games[self.completed_games['playoff_label'] == 'E_P_3']['opponent'].values[0] if E_P_3_winner == self.completed_games[self.completed_games['playoff_label'] == 'E_P_3']['team'].values[0] else self.completed_games[self.completed_games['playoff_label'] == 'E_P_3']['team'].values[0]

        # west 8 seed
        W_P_3_winner = self.completed_games[self.completed_games['playoff_label'] == 'W_P_3']['winner_name'].values[0]
        W_P_3_loser = self.completed_games[self.completed_games['playoff_label'] == 'W_P_3']['opponent'].values[0] if W_P_3_winner == self.completed_games[self.completed_games['playoff_label'] == 'W_P_3']['team'].values[0] else self.completed_games[self.completed_games['playoff_label'] == 'W_P_3']['team'].values[0]

        self.completed_games = pd.concat([self.completed_games, self.future_games], ignore_index=True)
        self.future_games = self.future_games.iloc[0:0]

        ec_seeds = {1: e_1, 2: e_2, 3: e_3, 4: e_4, 5: e_5, 6: e_6, 7: E_P_1_winner, 8: E_P_3_winner}
        wc_seeds = {1: w_1, 2: w_2, 3: w_3, 4: w_4, 5: w_5, 6: w_6, 7: W_P_1_winner, 8: W_P_3_winner}

        return ec_seeds, wc_seeds

    def append_future_game(self, future_games, date, team, opponent, playoff_label=None):
        self.future_games = pd.concat([self.future_games, pd.DataFrame({'date': date, 'team': team, 'opponent': opponent, 'year': self.year, 'playoff_label': playoff_label}, index=[0])], ignore_index=True)
       # new index
       # TODO: this is a hack, fix it
        self.completed_games.index = range(len(self.completed_games))
        self.future_games.index = range(max(self.completed_games.index) + 1, max(self.completed_games.index) + len(self.future_games) + 1)
        
    def get_next_date(self, day_increment=1):
        return self.future_games['date'].min() if len(self.future_games) > 0 else self.completed_games['date'].max() + datetime.timedelta(days=day_increment)

    def get_playoff_standings(self, record_by_team):
        '''
        takes the end of season results and returns the playoff seeding

        seeding is determined by the following, in order of priority:
        1. number of wins
        2. head to head record
        3. division leader
        4. conference record
        5. record against conference eligible playoff teams
        '''


        western_conference = ['OKC', 'DEN', 'MIN', 'LAC', 'DAL', 'PHO', 'LAL', 'NOP', 'SAC', 'GSW', 'POR', 'UTA', 'MEM', 'HOU', 'SAS']
        eastern_conference = ['BOS', 'NYK', 'MIL', 'CLE', 'ORL', 'IND', 'PHI', 'MIA', 'CHI', 'ATL', 'BRK', 'TOR', 'WAS', 'DET', 'CHO']

        # create dataframes for each conference
        ec_df = pd.DataFrame.from_dict(record_by_team, orient='index', columns=['wins', 'losses'])
        ec_df = ec_df[ec_df.index.isin(eastern_conference)]
        wc_df = pd.DataFrame.from_dict(record_by_team, orient='index', columns=['wins', 'losses'])
        wc_df = wc_df[wc_df.index.isin(western_conference)]

        # sort teams by their position in eastern_conference and western_conference
        ec_df = ec_df.loc[eastern_conference]
        wc_df = wc_df.loc[western_conference]

        ec_df['team'] = ec_df.index
        wc_df['team'] = wc_df.index

        # first, sort by wins
        # HACK: add some noise to the wins to break ties
        ec_df['new_wins'] = ec_df['wins'] + np.random.normal(0, 1e-4, len(ec_df))
        wc_df['new_wins'] = wc_df['wins'] + np.random.normal(0, 1e-4, len(wc_df))
        ec_df.sort_values(by='new_wins', ascending=False, inplace=True)
        wc_df.sort_values(by='new_wins', ascending=False, inplace=True)

        # then, sort by head to head
        # ec_df = self.sort_by_head_to_head(ec_df)
        # wc_df = self.sort_by_head_to_head(wc_df)

        # # then, sort by division leader
        # ec_df = self.sort_by_division_leader(ec_df)
        # wc_df = self.sort_by_division_leader(wc_df)

        # # then, sort by conference record
        # ec_df = self.sort_by_conference_record(ec_df)
        # wc_df = self.sort_by_conference_record(wc_df)

        # # then, sort by conference eligible record
        # ec_df = self.sort_by_conference_eligible_record(ec_df)
        # wc_df = self.sort_by_conference_eligible_record(wc_df)

        # # resort by order of priorty
        # ec_df.sort_values(by=['wins', 'head_to_head', 'division_leader', 'conference_record', 'conference_eligible_record'], ascending=False, inplace=True)
        # wc_df.sort_values(by=['wins', 'head_to_head', 'division_leader', 'conference_record', 'conference_eligible_record'], ascending=False, inplace=True)

        ec_df['seed'] = [i + 1 for i in range(len(ec_df))]
        wc_df['seed'] = [i + 1 for i in range(len(wc_df))]
        ec_df.drop('new_wins', axis=1, inplace=True)
        wc_df.drop('new_wins', axis=1, inplace=True)

        return ec_df, wc_df

    def sort_by_head_to_head(self, df):
        '''
        sorts the dataframe by head to head record
        '''
        df['head_to_head'] = [0 for _ in range(len(df))]
        # get the head to head records
        prev_num_wins = None
        prev_teams = None
        for team, row in df.iterrows():
            num_wins = row['wins']
            if num_wins == prev_num_wins:
                prev_teams.append(team)
            else:
                if prev_teams:
                    # sort the teams by head to head record
                    df = self.sort_teams_by_head_to_head(df)
                prev_num_wins = num_wins
                prev_teams = [team]

        return df

    def sort_teams_by_head_to_head(self, df):
        '''
        sorts the teams by head to head record
        '''
        teams = df['team'].tolist()
        # dictionary with the head to head record for each team
        prev_head_to_head = {}
        for team in teams:
            prev_head_to_head[team] = df.loc[team, 'head_to_head']

        # get the head to head records
        head_to_head = {}
        for team in teams:
            head_to_head[team] = 0

        sim_completed_games = utils.duplicate_games(self.completed_games)
        # can do this quicker with apply then sum
        for idx, game in sim_completed_games.iterrows():
            if game['team'] in teams and game['opponent'] in teams:
                if game['team_win']:
                    head_to_head[game['team']] += 1
                else:
                    head_to_head[game['opponent']] += 1
            
        for team in teams:
            df.loc[team, 'head_to_head'] = max(head_to_head[team], prev_head_to_head[team])

        # sort the teams by head to head record
        df.sort_values(by='head_to_head', ascending=False, inplace=True)
        return df

    def sort_by_division_leader(self, df):
        '''
        sorts the dataframe by division leader
        '''
        df['division_leader'] = [0 for _ in range(len(df))]
        # get the division leaders
        divisions = {'Atlantic': ['BOS', 'TOR', 'BRK', 'PHI', 'NYK'], 'Central': ['MIL', 'IND', 'CHI', 'DET', 'CLE'], 'Southeast': ['MIA', 'ORL', 'CHO', 'WAS', 'ATL'], 'Northwest': ['DEN', 'UTA', 'POR', 'OKC', 'MIN'], 'Pacific': ['LAL', 'LAC', 'PHO', 'SAC', 'GSW'], 'Southwest': ['HOU', 'DAL', 'MEM', 'NOP', 'SAS']}
        for division, teams in divisions.items():
            # check if teams in division are in the dataframe
            if not set(teams).issubset(set(df.index)):
                continue
            # get the division leader
            division_df = df.loc[teams]
            max_division_wins = division_df['wins'].max()
            division_leaders = division_df[division_df['wins'] == max_division_wins].index
            for team in division_leaders:
                df.loc[team, 'division_leader'] = 1
        return df

    def sort_by_conference_record(self, conf_df):
        '''
        sorts the dataframe by conference record
        '''
        conf_df['conference_record'] = [0 for _ in range(len(conf_df))]
        # get the conference records
        for idx, game in self.completed_games.iterrows():
            if game['team'] in conf_df.index and game['opponent'] in conf_df.index:
                if game['team_win']:
                    conf_df.loc[game['team'], 'conference_record'] += 1
                else:
                    conf_df.loc[game['opponent'], 'conference_record'] += 1
        
        # sort the teams by conference record
        conf_df.sort_values(by='conference_record', ascending=False, inplace=True)

        return conf_df

    def sort_by_conference_eligible_record(self, conf_df):
        # take the top ten teams in the conference in terms of number of wins
        ten_best_win_counts = sorted(conf_df['wins'].unique(), reverse=True)[:10]
        ten_best_teams = [team for team in conf_df.index if conf_df.loc[team, 'wins'] in ten_best_win_counts]
        ten_best_df = conf_df.loc[ten_best_teams]

        ten_best_df['conference_eligible_record'] = [0 for _ in range(len(ten_best_df))]
        for idx, game in self.completed_games.iterrows():
            if game['team'] in ten_best_df.index and game['opponent'] in ten_best_df.index:
                if game['team_win']:
                    ten_best_df.loc[game['team'], 'conference_eligible_record'] += 1
                else:
                    ten_best_df.loc[game['opponent'], 'conference_eligible_record'] += 1
        
        # sort the teams by conference record
        ten_best_df.sort_values(by='conference_eligible_record', ascending=False, inplace=True)

        return ten_best_df
    
    def trim_decided_playoff_series_games(self) -> None:
        """
        Look through completed playoff games.  If a club already has four
        wins in a given `playoff_label`, delete the still-scheduled games
        for that label from `self.future_games`.
        """
        # only look at playoff games
        played = self.completed_games[~self.completed_games['playoff_label'].isnull()]
        if played.empty:
            return

        for label in played['playoff_label'].unique():
            series      = played[played['playoff_label'] == label]
            win_counts  = series['winner_name'].value_counts()
            if not win_counts.empty and win_counts.max() >= 4:
                # Series is decided – drop remaining games for this label
                self.future_games = self.future_games[self.future_games['playoff_label'] != label]

    @staticmethod
    def remaining_games_in_best_of_7(wins: int, losses: int) -> int:
        """
        Return how many games are still required for a best-of-7 series
        given the current wins / losses for *team1*.

        If either side already has 4 wins the series is over ⇒ 0.
        """
        if wins >= 4 or losses >= 4:
            return 0
        return max(0, 7 - (wins + losses))

def playoff_results_over_sims_dict_to_df(playoff_results_over_sims):
    playoff_results_over_sims_df = pd.DataFrame(playoff_results_over_sims).transpose().reset_index()
    playoff_results_over_sims_df = playoff_results_over_sims_df.rename(columns={'index': 'team'})
    playoff_results_over_sims_df = playoff_results_over_sims_df.fillna(0)
    playoff_results_over_sims_df = playoff_results_over_sims_df.sort_values(by=['champion', 'finals', 'conference_finals', 'second_round', 'playoffs'], ascending=False)
    return playoff_results_over_sims_df

def get_sim_report(season_results_over_sims, playoff_results_over_sims, num_sims):
    for team, playoff_results in playoff_results_over_sims.items():
        # convert to percentage
        for round, num_times in playoff_results.items():
            playoff_results_over_sims[team][round] = num_times / num_sims
    
    # convert to dataframe
    playoff_results_over_sims_df = pd.DataFrame(playoff_results_over_sims)
    playoff_results_over_sims_df = playoff_results_over_sims_df.transpose()
    playoff_results_over_sims_df = playoff_results_over_sims_df.reset_index()
    playoff_results_over_sims_df = playoff_results_over_sims_df.rename(columns={'index': 'team'})
    playoff_results_over_sims_df = playoff_results_over_sims_df.fillna(0)
    playoff_results_over_sims_df = playoff_results_over_sims_df.sort_values(by=['champion', 'finals', 'conference_finals', 'second_round', 'playoffs'], ascending=False)
    
    expected_record_dict = {}
    for team, season_results in season_results_over_sims.items():
        expected_wins = np.mean(season_results['wins'])
        expected_losses = np.mean(season_results['losses'])
        expected_record_dict[team] = {'wins': expected_wins, 'losses': expected_losses}
    
    sim_report_df = pd.DataFrame(expected_record_dict)
    sim_report_df = sim_report_df.transpose()
    sim_report_df = sim_report_df.reset_index()
    sim_report_df = sim_report_df.rename(columns={'index': 'team'})
    sim_report_df = sim_report_df.sort_values(by=['wins'], ascending=False)
    
    # merge with playoff results
    sim_report_df = sim_report_df.merge(playoff_results_over_sims_df, on='team')
    sim_report_df = sim_report_df.sort_values(by=['champion', 'finals', 'conference_finals', 'second_round', 'playoffs'], ascending=False)
    sim_report_df = sim_report_df[['team', 'wins', 'losses', 'champion', 'finals', 'conference_finals', 'second_round', 'playoffs']]
    sim_report_df.set_index('team', inplace=True)
    return sim_report_df

def run_single_simulation(completed_year_games, future_year_games, margin_model, win_prob_model, mean_pace, std_pace):
    season = Season(2025, completed_year_games, future_year_games, margin_model, win_prob_model, mean_pace, std_pace)
    season.simulate_season()
    wins_losses_dict = season.get_win_loss_report()
    wins_dict = {team: wins_losses_dict[team][0] for team in wins_losses_dict}
    losses_dict = {team: wins_losses_dict[team][1] for team in wins_losses_dict}
    
    # Collect finals game data for analysis
    finals_games_data = []
    
    # Store original print function to restore later
    original_print = print
    
    def capture_finals_data(message):
        """Custom print function that captures finals game data while still printing"""
        original_print(message)
        
        # Look for win probability data in finals game output
        if isinstance(message, str) and "Win probability for " in message:
            parts = message.split(": ")
            if len(parts) >= 2:
                team = parts[0].split("Win probability for ")[1]
                prob = float(parts[1])
                
                # Find the most recent game number
                game_num = None
                for line in recent_outputs:
                    if "FINALS GAME " in line and ":" in line:
                        try:
                            game_info = line.split("FINALS GAME ")[1].split(":")[0]
                            game_num = int(game_info)
                            break
                        except:
                            continue
                
                if game_num is None:
                    return  # Can't process without game number
                
                # Find the winner - only add data when we know the winner
                winner = None
                for line in recent_outputs:
                    if "Winner: " in line:
                        try:
                            winner = line.split("Winner: ")[1]
                            home_win = winner == team
                            
                            # Only add to finals_games_data if we found both game number and winner
                            finals_games_data.append({
                                'game_num': game_num,
                                'home_team': team,
                                'win_prob': prob,
                                'home_win': home_win
                            })
                            break
                        except:
                            continue
    
    # Replace print temporarily and keep track of recent outputs for parsing
    recent_outputs = []
    def custom_print(*args, **kwargs):
        message = " ".join(str(arg) for arg in args)
        recent_outputs.append(message)
        if len(recent_outputs) > 20:  # Keep only the last 20 lines
            recent_outputs.pop(0)
        capture_finals_data(message)
    
    # Replace print function during playoffs
    globals()['print'] = custom_print
    
    # Run playoffs
    playoff_results = season.playoffs()
    
    # Restore original print function
    globals()['print'] = original_print
    
    seeds = season.end_season_standings
    result_dict = {
        'wins_dict': wins_dict, 
        'losses_dict': losses_dict, 
        'playoff_results': playoff_results, 
        'seeds': seeds,
        'finals_games': finals_games_data
    }
    
    return result_dict

def write_seed_report(seeds_results_over_sims):
    seeds_results_over_sims = {team: {i: seeds_results_over_sims[team]['seed'].count(i)/len(seeds_results_over_sims[team]['seed']) for i in range(1, 16)} for team in seeds_results_over_sims}
    seeds_results_over_sims_df = pd.DataFrame(seeds_results_over_sims).transpose().reset_index()
    seeds_results_over_sims_df = seeds_results_over_sims_df.rename(columns={'index': 'team'})
    seeds_results_over_sims_df = seeds_results_over_sims_df.fillna(0)
    seeds_results_over_sims_df = seeds_results_over_sims_df.sort_values(by=[1, 2, 3, 4, 5, 6, 7, 8,
                                                                                9, 10, 11, 12, 13, 14, 15], ascending=False)
    # filename is appended with date as string, not including time
    date_string = str(datetime.datetime.today()).split(' ')[0]
    east_teams = ['ATL', 'BOS', 'BRK', 'CHI', 'CHO', 'CLE', 'DET', 'IND', 'MIA', 'MIL', 'NYK', 'ORL', 'PHI', 'TOR', 'WAS']
    west_teams = ['DAL', 'DEN', 'GSW', 'HOU', 'LAC', 'LAL', 'MEM', 'MIN', 'NOP', 'OKC', 'PHO', 'POR', 'SAC', 'SAS', 'UTA']
    east_df = seeds_results_over_sims_df[seeds_results_over_sims_df['team'].isin(east_teams)]
    west_df = seeds_results_over_sims_df[seeds_results_over_sims_df['team'].isin(west_teams)]
    east_df.to_csv('data/seed_reports/archive/east_seed_report_' + date_string + '.csv', index=False)
    east_df.to_csv('data/seed_reports/east_seed_report.csv', index=False)
    west_df.to_csv('data/seed_reports/archive/west_seed_report_' + date_string + '.csv', index=False)
    west_df.to_csv('data/seed_reports/west_seed_report.csv', index=False)
    seeds_results_over_sims_df.to_csv('data/seed_reports/archive/seed_report_' + date_string + '.csv', index=False)
    seeds_results_over_sims_df.to_csv('data/seed_reports/seed_report.csv', index=False)

def sim_season(data, win_margin_model, win_prob_model, margin_model_resid_mean, margin_model_resid_std, num_games_to_std_margin_model_resid, mean_pace, std_pace, year, num_sims=1000, parallel=True):
    import multiprocessing
    teams = data[data['year'] == year]['team'].unique()
    data['date'] = pd.to_datetime(data['date']).dt.date
    playoff_results_over_sims = {team: {} for team in teams}
    season_results_over_sims = {team: {'wins': [], 'losses': []} for team in teams}
    seed_results_over_sims = {team: {'seed': []} for team in teams}
    
    # Track Finals game win probabilities across simulations
    finals_game_stats = {
        1: {'team_wins': 0, 'win_probs': []},
        2: {'team_wins': 0, 'win_probs': []},
        3: {'team_wins': 0, 'win_probs': []},
        4: {'team_wins': 0, 'win_probs': []},
        5: {'team_wins': 0, 'win_probs': []},
        6: {'team_wins': 0, 'win_probs': []},
        7: {'team_wins': 0, 'win_probs': []}
    }
    
    margin_model = MarginModel(win_margin_model, margin_model_resid_mean, margin_model_resid_std, num_games_to_std_margin_model_resid)
    year_games = data[data['year'] == year]
    completed_year_games = year_games[year_games['completed'] == True]
    future_year_games = year_games[year_games['completed'] == False]
    
    start_time = time.time()
    if parallel:
        num_cores = multiprocessing.cpu_count()
        print('Running {} simulations in parallel on {} cores'.format(num_sims, num_cores))
        pool = multiprocessing.Pool(num_cores)
        results = [pool.apply_async(run_single_simulation, args=(completed_year_games, future_year_games, margin_model, win_prob_model, mean_pace, std_pace)) for i in range(num_sims)]
        output = [p.get() for p in results]
        pool.close()
    else:
        output = []
        for i in range(num_sims):
            print(f'\n========== Simulation {i+1}/{num_sims} ==========')
            sim_result = run_single_simulation(completed_year_games, future_year_games, margin_model, win_prob_model, mean_pace, std_pace)
            output.append(sim_result)
            
            # Collect finals game statistics if available
            if 'finals_games' in sim_result:
                for game_num, game_data in enumerate(sim_result['finals_games'], 1):
                    if game_num <= 7:  # Only track up to 7 games
                        finals_game_stats[game_num]['win_probs'].append(game_data['win_prob'])
                        if game_data['home_win']:
                            finals_game_stats[game_num]['team_wins'] += 1

    stop_time = time.time()
    print('Finished {} simulations in {} seconds'.format(num_sims, stop_time - start_time, 2))
    print('Time per simulation: {} seconds'.format((stop_time - start_time) / num_sims, 2))
    
    # Print Finals game statistics summary
    print("\n===== FINALS GAMES STATISTICS SUMMARY =====")
    for game_num, stats in finals_game_stats.items():
        if len(stats['win_probs']) > 0:  # Only print if we have data for this game
            avg_win_prob = sum(stats['win_probs']) / len(stats['win_probs'])
            actual_win_pct = stats['team_wins'] / len(stats['win_probs']) if len(stats['win_probs']) > 0 else 0
            print(f"Game {game_num}: Avg predicted home win prob: {avg_win_prob:.4f}, Actual home win rate: {actual_win_pct:.4f} ({stats['team_wins']}/{len(stats['win_probs'])})")
    print()

    playoff_results_over_sims = {team: {} for team in teams}
    season_results_over_sims = {team: {'wins': [], 'losses': []} for team in teams}
    seed_results_over_sims = {team: {'seed': []} for team in teams}
    for result in output:
        wins_dict, losses_dict, playoff_results, seeds = result['wins_dict'], result['losses_dict'], result['playoff_results'], result['seeds']
        for round, team_list in playoff_results.items():
            for team in team_list:
                if team not in playoff_results_over_sims:
                    playoff_results_over_sims[team] = {}
                if round not in playoff_results_over_sims[team]:
                    playoff_results_over_sims[team][round] = 0
                playoff_results_over_sims[team][round] += 1
                
        for team, seed in seeds.items():
            seed_results_over_sims[team]['seed'].append(seed)
        write_seed_report(seed_results_over_sims)

        for team, wins in wins_dict.items():
            season_results_over_sims[team]['wins'].append(wins)
        for team, losses in losses_dict.items():
            season_results_over_sims[team]['losses'].append(losses)

    sim_report_df = get_sim_report(season_results_over_sims, playoff_results_over_sims, num_sims)
    return sim_report_df<|MERGE_RESOLUTION|>--- conflicted
+++ resolved
@@ -26,43 +26,11 @@
 
 
 class Season:
-<<<<<<< HEAD
-    """
-    Manages the state of an NBA season simulation including regular-season games,
-    playoff games, team ratings, and the logic for simulating each day.
-    """
-    def __init__(
-        self,
-        year,
-        completed_games,
-        future_games,
-        margin_model,
-        mean_pace,
-        std_pace,
-        sim_date_increment=1
-    ):
-=======
     def __init__(self, year, completed_games, future_games, margin_model, win_prob_model, mean_pace, std_pace, sim_date_increment=1):
->>>>>>> 147ee11f
         self.year = year
         self.completed_games = completed_games.copy()
         self.future_games = future_games.copy()
         self.margin_model = margin_model
-<<<<<<< HEAD
-        self.mean_pace = mean_pace
-        self.std_pace = std_pace
-        self.sim_date_increment = sim_date_increment
-
-        self._initialize_team_data()
-        self._initialize_games_data()
-
-        self.em_ratings = utils.get_em_ratings(
-            self.completed_games,
-            names=self.teams,
-            num_epochs=20
-        )
-
-=======
         self.win_prob_model = win_prob_model
         self.teams = self.teams()
         self.mean_pace = mean_pace
@@ -74,7 +42,6 @@
         self.future_games['pace'] = [np.random.normal(self.mean_pace, self.std_pace) for _ in range(len(self.future_games))]
         self.completed_games['pace'] = [np.random.normal(self.mean_pace, self.std_pace) for _ in range(len(self.completed_games))]
         self.em_ratings = utils.get_em_ratings(self.completed_games, names=self.teams)
->>>>>>> 147ee11f
         self.time = time.time()
         self.win_total_futures = self.get_win_total_futures()
         self.last_year_ratings = self.get_last_year_ratings()
@@ -268,72 +235,6 @@
             end_date = date + datetime.timedelta(days=date_increment)
             self.simulate_day(start_date, end_date, date_increment)
 
-<<<<<<< HEAD
-=======
-    def get_team_last_games(self):
-        teams_last_games_dict = {}
-        for team in self.teams:
-            team_last_games = utils.duplicate_games(self.completed_games)
-            team_last_games = team_last_games.loc[team_last_games['team'] == team]
-            team_last_games.sort_values(by='date', ascending=False, inplace=True)
-            team_last_game = team_last_games.iloc[0]
-            teams_last_games_dict[team] = team_last_game
-        return teams_last_games_dict
-
-    def update_data(self, games_on_date=None):
-        # TODO: last_n_games should be based on em_ratings calculated from the most recent data
-        # After playing a series of games (e.g. a day), update the ratings for each team
-        if self.future_games.empty:
-            return
-        if games_on_date is None:
-            games_on_date = self.future_games[self.future_games['completed'] == True]
-    
-        last_10_games_dict = {team: np.mean(self.last_n_games_adj_margins[team][-10:]) if len(self.last_n_games_adj_margins[team]) >= 10 else 0 for team in self.teams}
-        last_5_games_dict = {team: np.mean(self.last_n_games_adj_margins[team][-5:]) if len(self.last_n_games_adj_margins[team]) >= 5 else 0 for team in self.teams}
-        last_3_games_dict = {team: np.mean(self.last_n_games_adj_margins[team][-3:]) if len(self.last_n_games_adj_margins[team]) >= 3 else 0 for team in self.teams}
-        last_1_games_dict = {team: np.mean(self.last_n_games_adj_margins[team][-1:]) if len(self.last_n_games_adj_margins[team]) >= 1 else 0 for team in self.teams}
-
-        self.future_games['team_last_10_rating'] = self.future_games['team'].map(last_10_games_dict)
-        self.future_games['opponent_last_10_rating'] = self.future_games['opponent'].map(last_10_games_dict)
-
-        self.future_games['team_last_5_rating'] = self.future_games['team'].map(last_5_games_dict)
-        self.future_games['opponent_last_5_rating'] = self.future_games['opponent'].map(last_5_games_dict)
-
-        self.future_games['team_last_3_rating'] = self.future_games['team'].map(last_3_games_dict)
-        self.future_games['opponent_last_3_rating'] = self.future_games['opponent'].map(last_3_games_dict)
-
-        self.future_games['team_last_1_rating'] = self.future_games['team'].map(last_1_games_dict)
-        self.future_games['opponent_last_1_rating'] = self.future_games['opponent'].map(last_1_games_dict)
-
-        if self.update_counter is not None:
-            self.update_counter += 1
-            if self.update_counter % self.update_every == 0:
-                self.em_ratings = utils.get_em_ratings(self.completed_games, names=self.teams)
-
-        self.future_games['team_rating'] = self.future_games['team'].map(self.em_ratings)
-        self.future_games['opponent_rating'] = self.future_games['opponent'].map(self.em_ratings)
-
-        self.future_games['team_days_since_most_recent_game'] = self.future_games.apply(lambda row: 10 if self.most_recent_game_date_dict[row['team']] is None else min(int((row['date'] - self.most_recent_game_date_dict[row['team']]).days), 10), axis=1)
-        self.future_games['opponent_days_since_most_recent_game'] = self.future_games.apply(lambda row: 10 if self.most_recent_game_date_dict[row['opponent']] is None else min(int((row['date'] - self.most_recent_game_date_dict[row['opponent']]).days), 10), axis=1)
-
-        # this is necessary for games that we create, e.g. playoff games
-        if self.future_games['last_year_team_rating'].isnull().any():
-            self.future_games['last_year_team_rating'] = self.future_games['team'].map(self.last_year_ratings)
-            self.future_games['last_year_opponent_rating'] = self.future_games['opponent'].map(self.last_year_ratings)
-
-        if self.future_games['team_win_total_future'].isnull().any():
-            self.future_games['team_win_total_future'] = self.future_games['team'].map(self.win_total_futures)
-            self.future_games['opponent_win_total_future'] = self.future_games['opponent'].map(self.win_total_futures)
-
-        if self.future_games['num_games_into_season'].isnull().any():
-            # this only works for playoffs
-            self.future_games['num_games_into_season'].fillna(len(self.completed_games), inplace=True)
-
-        if self.future_games['pace'].isnull().any():
-            self.future_games['pace'] = [self.get_random_pace() for _ in range(len(self.future_games))]
-
-
->>>>>>> 147ee11f
     def simulate_day(self, start_date, end_date, date_increment=1):
         """
         Simulates all games that happen in the date range [start_date, end_date).
@@ -351,7 +252,6 @@
 
         # Move those newly completed games to completed_games
         self.completed_games = pd.concat([self.completed_games, games_on_date], axis=0)
-<<<<<<< HEAD
         self.future_games = self.future_games[
             ~self.future_games.index.isin(self.completed_games.index)
         ]
@@ -361,13 +261,6 @@
             return
 
         # Update ratings, margins, etc.
-=======
-        # drop the simulated games from future_games using their original indices
-        self.future_games = self.future_games.drop(games_on_date.index)
-        if self.future_games.empty:
-            return
-        self.trim_decided_playoff_series_games()
->>>>>>> 147ee11f
         self.update_data(games_on_date=games_on_date)
 
     def update_data(self, games_on_date=None):
@@ -435,32 +328,13 @@
         if self.update_counter is not None:
             self.update_counter += 1
             if self.update_counter % self.update_every == 0:
-                # Recompute the ratings from the completed games
-                self.em_ratings = utils.get_em_ratings(
-                    self.completed_games,
-                    names=self.teams,
-                    num_epochs=20
-                )
-
-        # Map the updated rating columns to future games
-        self.future_games["team_rating"] = self.future_games["team"].map(self.em_ratings)
-        self.future_games["opponent_rating"] = self.future_games["opponent"].map(
-            self.em_ratings
-        )
-
-        # Recompute days since the most recent game
-        self.future_games["team_days_since_most_recent_game"] = self.future_games.apply(
-            lambda row: 10
-            if self.most_recent_game_date_dict[row["team"]] is None
-            else min(int((row["date"] - self.most_recent_game_date_dict[row["team"]]).days), 10),
-            axis=1
-        )
-        self.future_games["opponent_days_since_most_recent_game"] = self.future_games.apply(
-            lambda row: 10
-            if self.most_recent_game_date_dict[row["opponent"]] is None
-            else min(int((row["date"] - self.most_recent_game_date_dict[row["opponent"]]).days), 10),
-            axis=1
-        )
+                self.em_ratings = utils.get_em_ratings(self.completed_games, names=self.teams)
+
+        self.future_games['team_rating'] = self.future_games['team'].map(self.em_ratings)
+        self.future_games['opponent_rating'] = self.future_games['opponent'].map(self.em_ratings)
+
+        self.future_games['team_days_since_most_recent_game'] = self.future_games.apply(lambda row: 10 if self.most_recent_game_date_dict[row['team']] is None else min(int((row['date'] - self.most_recent_game_date_dict[row['team']]).days), 10), axis=1)
+        self.future_games['opponent_days_since_most_recent_game'] = self.future_games.apply(lambda row: 10 if self.most_recent_game_date_dict[row['opponent']] is None else min(int((row['date'] - self.most_recent_game_date_dict[row['opponent']]).days), 10), axis=1)
 
         # Ensure last_year_team_rating, last_year_opponent_rating are filled
         if self.future_games["last_year_team_rating"].isnull().any():
@@ -480,18 +354,34 @@
                 "opponent"
             ].map(self.win_total_futures)
 
-        # If num_games_into_season is missing, fill with the total completed so far
-        if self.future_games["num_games_into_season"].isnull().any():
-            self.future_games["num_games_into_season"].fillna(
-                len(self.completed_games),
-                inplace=True
-            )
-
-        # If pace is missing, generate it
-        if self.future_games["pace"].isnull().any():
-            self.future_games["pace"] = [
-                self.get_random_pace() for _ in range(len(self.future_games))
-            ]
+        if self.future_games['num_games_into_season'].isnull().any():
+            # this only works for playoffs
+            self.future_games['num_games_into_season'].fillna(len(self.completed_games), inplace=True)
+
+        if self.future_games['pace'].isnull().any():
+            self.future_games['pace'] = [self.get_random_pace() for _ in range(len(self.future_games))]
+
+
+    def simulate_day(self, start_date, end_date, date_increment=1):
+        games_on_date = self.future_games[(self.future_games['date'] < end_date) & (self.future_games['date'] >= start_date)]
+        if games_on_date.empty:
+            return
+        games_on_date = games_on_date.apply(self.simulate_game, axis=1)
+        self.completed_games = pd.concat([self.completed_games, games_on_date], axis=0)
+        # drop the simulated games from future_games using their original indices
+        self.future_games = self.future_games.drop(games_on_date.index)
+        if self.future_games.empty:
+            return
+        self.trim_decided_playoff_series_games()
+        self.update_data(games_on_date=games_on_date)
+
+    def print_game(self, row, pred_margin):
+        print(row['team'], 'vs', row['opponent'], 'on', row['date'])
+        print('{} Rating: {}'.format(row['team'], round(row['team_rating'], 1)))
+        print('{} Rating: {}'.format(row['opponent'], round(row['opponent_rating'], 1)))
+        print('{} Last 10 Rating: {}'.format(row['team'], round(row['team_last_10_rating'], 1)))
+        print('{} Last 10 Rating: {}'.format(row['opponent'], round(row['opponent_last_10_rating'], 1)))
+        print('Predicted margin:', round(pred_margin, 1))
 
     def simulate_game(self, row):
         """
@@ -505,16 +395,11 @@
         # Prepare dataset to feed model
         train_data = self.get_game_data(row)
         expected_margin = self.margin_model.margin_model.predict(train_data)[0]
-<<<<<<< HEAD
-=======
         # Add normally distributed noise based on how deep we are into the season
->>>>>>> 147ee11f
         noise = np.random.normal(
             0, self.margin_model.num_games_to_std_margin_model_resid(num_games_into_season)
         )
         margin = noise + expected_margin
-<<<<<<< HEAD
-=======
         team_win = int(margin > 0)
         # Use the trained win probability model for reporting only; outcome is
         # determined solely by the noisy margin above
@@ -542,17 +427,9 @@
         row['team_win'] = team_win
         row['margin'] = margin
         row['winner_name'] = team if team_win else opponent
->>>>>>> 147ee11f
-
-        team_win = int(margin > 0)
-        row["completed"] = True
-        row["team_win"] = team_win
-        row["margin"] = margin
-        row["winner_name"] = team if team_win else opponent
-
-        # Track adjusted margins
-        team_adj_margin = row["margin"] + row["opponent_rating"] - utils.HCA
-        opponent_adj_margin = -row["margin"] + row["team_rating"] + utils.HCA
+
+        team_adj_margin = row['margin'] + row['opponent_rating'] - utils.HCA
+        opponent_adj_margin = -row['margin'] + row['team_rating'] + utils.HCA
         self.last_n_games_adj_margins[team].append(team_adj_margin)
         self.last_n_games_adj_margins[opponent].append(opponent_adj_margin)
 
@@ -702,11 +579,6 @@
         self.completed_games["playoff_label"] = None
         self.completed_games["winner_name"] = None
 
-<<<<<<< HEAD
-        east_seeds, west_seeds = self.play_in(ec_standings, wc_standings)
-        self.seeds = {**{team: seed for seed, team in east_seeds.items()},
-                      **{team: seed for seed, team in west_seeds.items()}}
-=======
         # east_seeds, west_seeds = self.play_in(ec_standings, wc_standings)
         
         # determine seeding directly from the simulated regular-season standings
@@ -724,19 +596,13 @@
             self.seeds[team] = seed
         for seed, team in west_seeds.items():
             self.seeds[team] = seed
->>>>>>> 147ee11f
 
         east_alive = list(east_seeds.values())
         west_alive = list(west_seeds.values())
         playoff_results["playoffs"] = east_alive + west_alive
 
-<<<<<<< HEAD
-        # Start date for playoffs
-        playoff_start_date = datetime.date(2025, 4, 20)
-=======
         # playoff start date is 4/20/2025
         playoff_start_date = datetime.date(2025, 4, 19)
->>>>>>> 147ee11f
         cur_playoff_results = self.get_cur_playoff_results(playoff_start_date)
 
         # Clear all future games beyond playoff_start_date
