import numpy as np

from utils import HCA


def get_wins_losses(game_df):
    wins = {}
    losses = {}
    for idx, row in game_df.iterrows():
        if row["margin"] > 0:
            wins[row["team"]] = wins.get(row["team"], 0) + 1
            losses[row["opponent"]] = losses.get(row["opponent"], 0) + 1
        else:
            losses[row["team"]] = losses.get(row["team"], 0) + 1
            wins[row["opponent"]] = wins.get(row["opponent"], 0) + 1
    return wins, losses


<<<<<<< HEAD
=======
def get_regular_season_wins_losses(game_df):
    """Return win/loss totals using only the first 82 games for each team."""

    # Initialize dictionaries for all teams that appear in the data
    teams = set(game_df['team']).union(set(game_df['opponent']))
    wins = {team: 0 for team in teams}
    losses = {team: 0 for team in teams}

    # Sort by date to ensure chronological order
    sorted_games = game_df.sort_values('date')

    for _, row in sorted_games.iterrows():
        home = row['team']
        away = row['opponent']
        margin = row['margin']

        # Update home team record if they haven't reached 82 games
        if wins[home] + losses[home] < 82:
            if margin > 0:
                wins[home] += 1
            else:
                losses[home] += 1

        # Update away team record if they haven't reached 82 games
        if wins[away] + losses[away] < 82:
            if margin < 0:
                wins[away] += 1
            else:
                losses[away] += 1

        # If all teams have reached 82 games we can stop early
        if all(wins[t] + losses[t] >= 82 for t in teams):
            break

    return wins, losses

>>>>>>> 11777aaf
def get_offensive_efficiency(data):
    off_eff = {}
    for idx, row in data.iterrows():
        home_points = row["team_score"]
        away_points = row["opponent_score"]
        pace = row["pace"]
        home_off_eff = home_points / pace
        away_off_eff = away_points / pace
        home = row["team"]
        away = row["opponent"]
        if home not in off_eff:
            off_eff[home] = []
        if away not in off_eff:
            off_eff[away] = []
        off_eff[row["team"]].append(home_off_eff)
        off_eff[row["opponent"]].append(away_off_eff)
    for team, off_effs in off_eff.items():
        off_eff[team] = np.mean(off_effs)
    return off_eff


def get_defensive_efficiency(data):
    def_eff = {}
    for idx, row in data.iterrows():
        home_points = row["team_score"]
        away_points = row["opponent_score"]
        pace = row["pace"]
        home_def_eff = away_points / pace
        away_def_eff = home_points / pace
        home = row["team"]
        away = row["opponent"]
        if home not in def_eff:
            def_eff[home] = []
        if away not in def_eff:
            def_eff[away] = []
        def_eff[row["team"]].append(home_def_eff)
        def_eff[row["opponent"]].append(away_def_eff)
    for team, def_effs in def_eff.items():
        def_eff[team] = np.mean(def_effs)
    return def_eff


def get_adjusted_efficiencies(data, off_eff, def_eff):
    """
    gets both adjusted defensive efficiency and adjusted offensive efficiency
    """

    adj_off_eff = off_eff.copy()
    adj_def_eff = def_eff.copy()

    average_ppp = np.mean(data["team_score"] / data["pace"])

    for _ in range(100):
        game_offensive_efficiencies = {team: [] for team in off_eff.keys()}
        game_defensive_efficiencies = {team: [] for team in off_eff.keys()}
        for idx, row in data.iterrows():
            team_ppp = (row["team_score"] + HCA / 2) / row["pace"]
            opponent_ppp = (row["opponent_score"] - HCA / 2) / row["pace"]
            team_game_adjusted_offensive_efficiency = (
                team_ppp - average_ppp + adj_def_eff[row["opponent"]]
            )
            team_game_adjusted_defensive_efficiency = (
                average_ppp - opponent_ppp + adj_off_eff[row["opponent"]]
            )
            opponent_game_adjusted_offensive_efficiency = (
                opponent_ppp - average_ppp + adj_def_eff[row["team"]]
            )
            opponent_game_adjusted_defensive_efficiency = (
                average_ppp - team_ppp + adj_off_eff[row["team"]]
            )

            game_offensive_efficiencies[row["team"]].append(
                team_game_adjusted_offensive_efficiency
            )
            game_defensive_efficiencies[row["team"]].append(
                team_game_adjusted_defensive_efficiency
            )
            game_offensive_efficiencies[row["opponent"]].append(
                opponent_game_adjusted_offensive_efficiency
            )
            game_defensive_efficiencies[row["opponent"]].append(
                opponent_game_adjusted_defensive_efficiency
            )

        for team, off_effs in game_offensive_efficiencies.items():
            adj_off_eff[team] = np.mean(off_effs)
        for team, def_effs in game_defensive_efficiencies.items():
            adj_def_eff[team] = np.mean(def_effs)

    mean_off_eff = np.mean(list(adj_off_eff.values()))
    mean_def_eff = np.mean(list(adj_def_eff.values()))

    adj_off_eff = {
        team: 100 * (off_eff - mean_off_eff) for team, off_eff in adj_off_eff.items()
    }
    adj_def_eff = {
        team: 100 * (def_eff - mean_def_eff) for team, def_eff in adj_def_eff.items()
    }
    return adj_off_eff, adj_def_eff


def get_adjusted_offensive_efficiency(data, def_eff):
    adj_off_eff = {team: [] for team in def_eff.keys()}
    for idx, row in data.iterrows():
        home_points = row["team_score"]
        away_points = row["opponent_score"]
        pace = row["pace"]
        away_def_eff = def_eff[row["team"]]
        home_def_eff = def_eff[row["opponent"]]
        home_adj_off_eff = home_points / pace - away_def_eff
        away_adj_off_eff = away_points / pace - home_def_eff
        adj_off_eff[row["team"]].append(home_adj_off_eff)
        adj_off_eff[row["opponent"]].append(away_adj_off_eff)
    for team, adj_off_effs in adj_off_eff.items():
        adj_off_eff[team] = np.mean(adj_off_effs)
    return adj_off_eff


def get_adjusted_defensive_efficiency(data, off_eff):
    adj_def_eff = {team: [] for team in off_eff.keys()}
    for idx, row in data.iterrows():
        home_points = row["team_score"]
        away_points = row["opponent_score"]
        pace = row["pace"]
        away_off_eff = off_eff[row["team"]]
        home_off_eff = off_eff[row["opponent"]]
        home_adj_def_eff = away_points / pace - away_off_eff
        away_adj_def_eff = home_points / pace - home_off_eff
        adj_def_eff[row["team"]].append(home_adj_def_eff)
        adj_def_eff[row["opponent"]].append(away_adj_def_eff)
    for team, adj_def_effs in adj_def_eff.items():
        adj_def_eff[team] = np.mean(adj_def_effs)
    return adj_def_eff


def get_pace(data):
    paces = {}
    for idx, row in data.iterrows():
        pace = row["pace"]
        home = row["team"]
        away = row["opponent"]
        if home not in paces:
            paces[home] = []
        if away not in paces:
            paces[away] = []
        paces[home].append(pace)
        paces[away].append(pace)
    for team, pace_lst in paces.items():
        paces[team] = np.mean(pace_lst)
    return paces


def get_remaining_sos(ratings_df, future_games):
    # returns a dictionary of remaining strength of schedule for each team
    remaining_sos = {team: [] for team in ratings_df["team"].unique()}
    for idx, row in future_games.iterrows():
        team = row["team"]
        opponent = row["opponent"]
        remaining_sos[team].append(
            ratings_df[ratings_df["team"] == opponent]["predictive_rating"].values[0]
        )
        remaining_sos[opponent].append(
            ratings_df[ratings_df["team"] == team]["predictive_rating"].values[0]
        )
    for team in remaining_sos:
        remaining_sos[team] = np.mean(remaining_sos[team])
    return remaining_sos<|MERGE_RESOLUTION|>--- conflicted
+++ resolved
@@ -16,8 +16,6 @@
     return wins, losses
 
 
-<<<<<<< HEAD
-=======
 def get_regular_season_wins_losses(game_df):
     """Return win/loss totals using only the first 82 games for each team."""
 
@@ -54,7 +52,6 @@
 
     return wins, losses
 
->>>>>>> 11777aaf
 def get_offensive_efficiency(data):
     off_eff = {}
     for idx, row in data.iterrows():
