--- conflicted
+++ resolved
@@ -255,7 +255,6 @@
     df_final["rank"] = range(1, len(abbrs) + 1)
     return df_final
 
-<<<<<<< HEAD
 
 def add_simulation_results(
     df_final: pd.DataFrame, sim_report: pd.DataFrame, future_games: pd.DataFrame
@@ -305,39 +304,6 @@
     df_final["Champion"] = df_final["team"].apply(
         lambda x: round(sim_report.loc[x, "champion"], 3)
     )
-=======
-def add_simulation_results(df_final: pd.DataFrame, sim_report: pd.DataFrame, future_games: pd.DataFrame, completed_games: pd.DataFrame) -> pd.DataFrame:
-    df_final['expected_wins'] = df_final['team'].apply(lambda x: sim_report.loc[x, 'wins'])
-    df_final['expected_losses'] = df_final['team'].apply(lambda x: sim_report.loc[x, 'losses'])
-
-    # Compute regular season record based on the first 82 games for each team
-    reg_wins, reg_losses = stats.get_regular_season_wins_losses(completed_games)
-
-    def adjust_record(row):
-        wins = row['expected_wins']
-        losses = row['expected_losses']
-        total_games = wins + losses
-
-        if total_games < 82:
-            factor = 82 / total_games
-            wins *= factor
-            losses *= factor
-        elif total_games > 82:
-            # Season is complete; use the regular season record
-            wins = reg_wins.get(row['team'], wins)
-            losses = reg_losses.get(row['team'], losses)
-
-        return pd.Series({'expected_wins': wins, 'expected_losses': losses})
-
-    df_final[['expected_wins', 'expected_losses']] = df_final.apply(adjust_record, axis=1)
-    
-    df_final['expected_record'] = df_final.apply(lambda x: str(round(x['expected_wins'], 1)) + '-' + str(round(x['expected_losses'], 1)), axis=1)
-    df_final['Playoffs'] = df_final['team'].apply(lambda x: round(sim_report.loc[x, 'playoffs'], 3))
-    df_final['Conference Semis'] = df_final['team'].apply(lambda x: round(sim_report.loc[x, 'second_round'], 3))
-    df_final['Conference Finals'] = df_final['team'].apply(lambda x: round(sim_report.loc[x, 'conference_finals'], 3))
-    df_final['Finals'] = df_final['team'].apply(lambda x: round(sim_report.loc[x, 'finals'], 3))
-    df_final['Champion'] = df_final['team'].apply(lambda x: round(sim_report.loc[x, 'champion'], 3))
->>>>>>> 11777aaf
     remaining_sos = stats.get_remaining_sos(df_final, future_games)
     df_final["remaining_sos"] = df_final["team"].apply(lambda x: remaining_sos[x])
     return df_final
